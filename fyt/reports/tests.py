--- conflicted
+++ resolved
@@ -102,11 +102,7 @@
                     'croo score 3': '3.0',
                 }
             ],
-<<<<<<< HEAD
-            num_queries=23,
-=======
             num_queries=19,
->>>>>>> 06ec759a
         )
 
     def test_trip_leader_csv(self):

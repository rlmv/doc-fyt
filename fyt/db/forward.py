--- conflicted
+++ resolved
@@ -1,13 +1,8 @@
 import copy
 import logging
 
-<<<<<<< HEAD
-=======
 from bulk_update.helper import bulk_update
 from django.conf import settings
-from django.core.exceptions import ObjectDoesNotExist
-from django.db import models
->>>>>>> 5b9e9028
 from django.db.transaction import atomic
 
 from .models import TripsYear

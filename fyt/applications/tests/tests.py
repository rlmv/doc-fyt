from datetime import date, timedelta

from django.core.exceptions import ValidationError
from django.urls import reverse
from django.utils import timezone
from model_mommy import mommy

from ..forms import (
    AgreementForm,
    ApplicationAdminForm,
    LeaderSupplementForm,
    QuestionForm,
)
from ..models import (
    Answer,
    ApplicationInformation,
    CrooSupplement,
    Grader,
    LeaderSupplement,
    PortalContent,
    Question,
    ScoreValue,
    Volunteer,
    validate_class_year,
)

from fyt.croos.models import Croo
from fyt.test import FytTestCase
from fyt.timetable.models import Timetable
from fyt.training.models import FirstAidCertification
from fyt.trips.models import Section, Trip, TripType
from fyt.users.models import DartmouthUser
from fyt.utils.choices import AVAILABLE, PREFER


def make_application(
    status=Volunteer.PENDING,
    trips_year=None,
    trip_assignment=None,
    croo_assignment=None,
    leader_willing=True,
    croo_willing=True,
<<<<<<< HEAD
=======
    submitted=timezone.now(),  # TODO: generate dates for each call
>>>>>>> 06ec759a
    **kwargs
):

    application = mommy.make(
        Volunteer,
        status=status,
        trips_year=trips_year,
        trip_assignment=trip_assignment,
        croo_assignment=croo_assignment,
        leader_willing=leader_willing,
        croo_willing=croo_willing,
<<<<<<< HEAD
=======
        submitted=submitted,
>>>>>>> 06ec759a
        **kwargs
    )

    leader_app = mommy.make(
        LeaderSupplement, application=application, trips_year=trips_year
    )

    croo_app = mommy.make(
        CrooSupplement, application=application, trips_year=trips_year
    )

    return application


class ApplicationTestMixin:

    """ Common utilities for testing applications """

    def _timetable(self):
        try:
            return Timetable.objects.timetable()
        except Timetable.DoesNotExist:
            return Timetable()

    def open_application(self):
        """" open leader applications """
        t = self._timetable()
        t.applications_open = timezone.now() + timedelta(-1)
        t.applications_close = timezone.now() + timedelta(1)
        t.save()

    def close_application(self):
        """ close leader applications """
        t = self._timetable()
        t.applications_open = timezone.now() + timedelta(-2)
        t.applications_close = timezone.now() + timedelta(-1)
        t.save()

    def open_scoring(self):
        t = self._timetable()
        t.scoring_available = True
        t.save()

    def close_scoring(self):
        t = self._timetable()
        t.scoring_available = False
        t.save()

    def make_application(self, trips_year=None, **kwargs):
        if trips_year is None:
            trips_year = self.trips_year
        return make_application(trips_year=trips_year, **kwargs)

    def make_score_values(self, trips_year=None):
        if trips_year is None:
            trips_year = self.trips_year

        # TODO: use bulk_create
        for i in [1, 1.5, 2, 2.5, 3, 3.5, 4, 4.5, 5]:
            name = "V{}".format(str(i).replace('.', '_'))
            value = ScoreValue.objects.create(
                trips_year=trips_year, value=i, description=""
            )
            setattr(self, name, value)


class VolunteerModelTestCase(ApplicationTestMixin, FytTestCase):
    def test_must_be_LEADER_to_be_trip_assignment(self):
        trips_year = self.init_trips_year()
        for status in ['PENDING', 'LEADER_WAITLIST', 'CROO', 'REJECTED', 'CANCELED']:
            application = mommy.make(
                Volunteer,
                status=getattr(Volunteer, status),
                trips_year=trips_year,
                trippee_confidentiality=True,
                in_goodstanding_with_college=True,
                trainings=True,
            )
            application.trip_assignment = mommy.make(Trip, trips_year=trips_year)
            with self.assertRaises(ValidationError):
                application.full_clean()

        application.status = Volunteer.LEADER
        application.full_clean()

    def test_must_be_CROO_to_be_croo_assignment(self):
        trips_year = self.init_trips_year()
        for status in ['PENDING', 'LEADER_WAITLIST', 'LEADER', 'REJECTED', 'CANCELED']:
            application = mommy.make(
                Volunteer,
                status=getattr(Volunteer, status),
                trips_year=trips_year,
                trippee_confidentiality=True,
                in_goodstanding_with_college=True,
                trainings=True,
            )
            application.croo_assignment = mommy.make(Croo, trips_year=trips_year)
            with self.assertRaises(ValidationError):
                application.full_clean()

        application.status = Volunteer.CROO
        application.full_clean()

    def test_get_preferred_trips(self):
        trips_year = self.init_trips_year()
        application = self.make_application(trips_year=trips_year)
        ls = application.leader_supplement
        preferred_trip = mommy.make(Trip, trips_year=trips_year)
        ls.set_section_preference(preferred_trip.section, PREFER)
        ls.set_triptype_preference(preferred_trip.template.triptype, PREFER)
        not_preferred_trip = mommy.make(Trip, trips_year=trips_year)
        self.assertEqual([preferred_trip], list(application.get_preferred_trips()))

    def test_get_available_trips(self):
        trips_year = self.init_trips_year()
        application = self.make_application(trips_year=trips_year)
        ls = application.leader_supplement
        preferred_triptype = mommy.make(TripType, trips_year=trips_year)
        preferred_section = mommy.make(Section, trips_year=trips_year)
        available_triptype = mommy.make(TripType, trips_year=trips_year)
        available_section = mommy.make(Section, trips_year=trips_year)
        ls.set_section_preference(preferred_section, PREFER)
        ls.set_triptype_preference(preferred_triptype, PREFER)
        ls.set_section_preference(available_section, AVAILABLE)
        ls.set_triptype_preference(available_triptype, AVAILABLE)

        make = lambda s, t: mommy.make(
            Trip, trips_year=trips_year, section=s, template__triptype=t
        )
        preferred_trip = make(preferred_section, preferred_triptype)
        available_trips = [  # all other permutations
            make(preferred_section, available_triptype),
            make(available_section, preferred_triptype),
            make(available_section, available_triptype),
        ]
        not_preferred_trip = mommy.make(Trip, trips_year=trips_year)
        self.assertEqual(set(available_trips), set(application.get_available_trips()))

<<<<<<< HEAD
    def test_must_agree_to_trippee_confidentiality(self):
        with self.assertRaisesMessage(ValidationError, 'condition'):
            mommy.make(
                Volunteer,
                trippee_confidentiality=False,
                in_goodstanding_with_college=True,
                trainings=True,
            ).full_clean()

    def test_must_be_in_good_standing(self):
        with self.assertRaisesRegex(ValidationError, 'condition'):
            mommy.make(
                Volunteer,
                trippee_confidentiality=True,
                in_goodstanding_with_college=False,
                trainings=True,
            ).full_clean()

    def test_must_agree_to_trainings(self):
        with self.assertRaisesRegex(ValidationError, 'condition'):
            mommy.make(
                Volunteer,
                trippee_confidentiality=True,
                in_goodstanding_with_college=True,
                trainings=False,
            ).full_clean()

=======
>>>>>>> 06ec759a
    def test_set_section_preference(self):
        trips_year = self.init_trips_year()
        ls = self.make_application(trips_year=trips_year).leader_supplement
        section = mommy.make(Section, trips_year=trips_year)
        ls.set_section_preference(section, PREFER)

        self.assertEqual(len(ls.leadersectionchoice_set.all()), 1)
        pref = ls.leadersectionchoice_set.first()
        self.assertEqual(pref.section, section)
        self.assertEqual(pref.preference, PREFER)

    def test_set_triptype_preference(self):
        trips_year = self.init_trips_year()
        ls = self.make_application(trips_year=trips_year).leader_supplement
        triptype = mommy.make(TripType, trips_year=trips_year)
        ls.set_triptype_preference(triptype, AVAILABLE)

        self.assertEqual(len(ls.leadertriptypechoice_set.all()), 1)
        pref = ls.leadertriptypechoice_set.first()
        self.assertEqual(pref.triptype, triptype)
        self.assertEqual(pref.preference, AVAILABLE)

    def test_leader_application_complete(self):
        trips_year = self.init_trips_year()
        question1 = mommy.make(Question, trips_year=trips_year, type=Question.ALL)
        question2 = mommy.make(Question, trips_year=trips_year, type=Question.LEADER)
        question3 = mommy.make(Question, trips_year=trips_year, type=Question.CROO)
        question4 = mommy.make(Question, trips_year=trips_year, type=Question.OPTIONAL)

        app = make_application(trips_year=trips_year)
        app.leader_willing = True

        # Not complete because there is an unanswered question
        self.assertFalse(app.leader_application_complete)

        # Not complete because the leader question is unanswered
        app.answer_question(question1, 'An answer')
        self.assertFalse(app.leader_application_complete)

        # Not complete because there is a blank answer
        answer2 = app.answer_question(question2, '')
        self.assertFalse(app.leader_application_complete)

        # Complete - answered
        answer2.answer = 'Some text!'
        answer2.save()
        self.assertTrue(app.leader_application_complete)

        # Answered but unwilling
        app.leader_willing = False
        self.assertFalse(app.leader_application_complete)

    def test_croo_application_complete(self):
        trips_year = self.init_trips_year()
        question1 = mommy.make(Question, trips_year=trips_year, type=Question.ALL)
        question2 = mommy.make(Question, trips_year=trips_year, type=Question.LEADER)
        question3 = mommy.make(Question, trips_year=trips_year, type=Question.CROO)
        question4 = mommy.make(Question, trips_year=trips_year, type=Question.OPTIONAL)

        app = make_application(trips_year=trips_year)
        app.croo_willing = True

        # Not complete because there is an unanswered question
        self.assertFalse(app.croo_application_complete)

        # Not complete because there is a blank answer
        app.answer_question(question1, 'Answer')
        self.assertFalse(app.croo_application_complete)

        # Not complete because the croo question is unanswered
        answer3 = app.answer_question(question3, '')
        self.assertFalse(app.croo_application_complete)

        # Complete - answered
        answer3.answer = 'Some text!'
        answer3.save()
        self.assertTrue(app.croo_application_complete)

        # Answered but unwilling
        app.croo_willing = False
        self.assertFalse(app.croo_application_complete)

    def test_answer_question(self):
        trips_year = self.init_trips_year()
        app = make_application(trips_year=trips_year)

        question = mommy.make(Question, trips_year=trips_year)
        app.answer_question(question, "An answer!")

        self.assertEqual(app.answer_set.count(), 1)
        answer = app.answer_set.first()
        self.assertEqual(answer.question, question)
        self.assertEqual(answer.answer, "An answer!")
        self.assertEqual(answer.application, app)

    def test_add_score(self):
        trips_year = self.init_trips_year()
        self.make_score_values()
        app = make_application(trips_year=trips_year)
        grader = mommy.make(Grader)
        grader.add_score(app, self.V3, self.V1)

        score = app.scores.first()
        self.assertEqual(score.application, app)
        self.assertEqual(score.grader, grader)
        self.assertEqual(score.leader_score, self.V3)
        self.assertEqual(score.croo_score, self.V1)
        self.assertEqual(score.trips_year, trips_year)

    def test_average_scores(self):
        trips_year = self.init_trips_year()
        self.make_score_values()
        app = make_application(trips_year=trips_year)
        mommy.make(Grader).add_score(app, self.V3, self.V1)
        mommy.make(Grader).add_score(app, self.V4, self.V2)
        mommy.make(Grader).add_score(app, None, None)
        self.assertEqual(app.average_leader_score(), 3.5)
        self.assertEqual(app.average_croo_score(), 1.5)

    def test_class_year_validation(self):
        validate_class_year(2015)
        with self.assertRaises(ValidationError):
            validate_class_year(19)
        with self.assertRaises(ValidationError):
            validate_class_year(3200)

    def test_first_aid_certification_str(self):
        trips_year = self.init_trips_year()
        application = self.make_application(trips_year=trips_year)
        cert1 = mommy.make(
            FirstAidCertification, trips_year=trips_year, volunteer=application
        )
        cert2 = mommy.make(
            FirstAidCertification, trips_year=trips_year, volunteer=application
        )
        application.refresh_from_db()
        self.assertEqual(
            application.first_aid_certifications_str(), str(cert1) + '\n' + str(cert2)
        )

    def test_first_aid_certifications_str_with_legacy_fields(self):
        trips_year = self.init_trips_year()
        application = self.make_application(trips_year=trips_year)
        application.medical_certifications = "a certification"
        application.medical_experience = "some experience"
        self.assertEqual(
            application.first_aid_certifications_str(),
            "a certification\n\nsome experience",
        )
<<<<<<< HEAD
=======

    def test_validate_required_fields(self):
        trips_year = self.init_trips_year()
        app = self.make_application(trips_year=trips_year)
        with self.assertRaises(ValidationError):
            app.validate_required_fields()
>>>>>>> 06ec759a


class AnswerModelTestCase(ApplicationTestMixin, FytTestCase):
    def test_word_count_validation(self):
        trips_year = self.init_trips_year()
        question = mommy.make(Question)
        application = self.make_application(trips_year=trips_year)

        answer = Answer(question=question, application=application, answer='')
        answer.full_clean()

        answer = Answer(
            question=question, application=application, answer=('word ' * 301)
        )
        with self.assertRaises(ValidationError):
            answer.full_clean()


class QuestionModelTestCase(FytTestCase):
    def setUp(self):
        self.init_trips_year()
        self.q_general = mommy.make(
            Question, trips_year=self.trips_year, index=0, type=Question.ALL
        )
        self.q_leader = mommy.make(
            Question, trips_year=self.trips_year, index=1, type=Question.LEADER
        )
        self.q_croo = mommy.make(
            Question, trips_year=self.trips_year, index=2, type=Question.CROO
        )
        self.q_optional = mommy.make(
            Question, trips_year=self.trips_year, index=3, type=Question.OPTIONAL
        )

    def test_leader_only(self):
        self.assertFalse(self.q_general.leader_only)
        self.assertTrue(self.q_leader.leader_only)
        self.assertFalse(self.q_croo.leader_only)

    def test_croo_only(self):
        self.assertFalse(self.q_general.croo_only)
        self.assertFalse(self.q_leader.croo_only)
        self.assertTrue(self.q_croo.croo_only)

    def test_required_for_leaders(self):
        qs = Question.objects.required_for_leaders(self.trips_year)
        self.assertQsEqual(qs, [self.q_general, self.q_leader])

    def test_required_for_croos(self):
        qs = Question.objects.required_for_croos(self.trips_year)
        self.assertQsEqual(qs, [self.q_general, self.q_croo])

    def test_required_questions(self):
        qs = Question.objects.required(self.trips_year)
        self.assertQsEqual(qs, [self.q_general, self.q_leader, self.q_croo])


class ApplicationManager_prospective_leaders_TestCase(
    ApplicationTestMixin, FytTestCase
):
    def setUp(self):
        self.init_trips_year()

    def test_prospective_leader_with_preferred_choices(self):
        trip = mommy.make(Trip, trips_year=self.trips_year)

        app = self.make_application(status=Volunteer.LEADER)
        app.leader_supplement.set_section_preference(trip.section, PREFER)
        app.leader_supplement.set_triptype_preference(trip.template.triptype, PREFER)

        prospects = Volunteer.objects.prospective_leaders_for_trip(trip)
        self.assertEqual(list(prospects), [app])

    def test_prospective_leader_with_available_choices(self):
        trip = mommy.make(Trip, trips_year=self.trips_year)

        app = self.make_application(status=Volunteer.LEADER_WAITLIST)
        app.leader_supplement.set_section_preference(trip.section, AVAILABLE)
        app.leader_supplement.set_triptype_preference(trip.template.triptype, AVAILABLE)

        prospects = Volunteer.objects.prospective_leaders_for_trip(trip)
        self.assertEqual(list(prospects), [app])

    def test_only_complete_applications(self):
        trip = mommy.make(Trip, trips_year=self.trips_year)

        prospective = self.make_application(status=Volunteer.LEADER_WAITLIST)
        prospective.leader_supplement.set_section_preference(trip.section, AVAILABLE)
        prospective.leader_supplement.set_triptype_preference(
            trip.template.triptype, AVAILABLE
        )

        not_prosp = self.make_application(
            status=Volunteer.LEADER_WAITLIST, submitted=None
        )
        not_prosp.leader_supplement.set_section_preference(trip.section, AVAILABLE)
        not_prosp.leader_supplement.set_triptype_preference(
            trip.template.triptype, AVAILABLE
        )

        prospects = Volunteer.objects.prospective_leaders_for_trip(trip)
        self.assertEqual(list(prospects), [prospective])

    def test_without_section_preference(self):
        trip = mommy.make(Trip, trips_year=self.trips_year)

        # otherwise available
        app = self.make_application(status=Volunteer.LEADER)
        app.leader_supplement.set_triptype_preference(trip.template.triptype, PREFER)

        prospects = Volunteer.objects.prospective_leaders_for_trip(trip)
        self.assertEqual(list(prospects), [])

    def test_without_triptype_preference(self):
        trip = mommy.make(Trip, trips_year=self.trips_year)

        app = self.make_application(status=Volunteer.LEADER)
        app.leader_supplement.set_section_preference(trip.section, PREFER)

        prospects = Volunteer.objects.prospective_leaders_for_trip(trip)
        self.assertEqual(list(prospects), [])


class VolunteerManagerTestCase(ApplicationTestMixin, FytTestCase):
    def setUp(self):
        self.init_trips_year()
        self.q_general = mommy.make(
            Question, trips_year=self.trips_year, type=Question.ALL
        )
        self.q_leader = mommy.make(
            Question, trips_year=self.trips_year, type=Question.LEADER
        )
        self.q_croo = mommy.make(
            Question, trips_year=self.trips_year, type=Question.CROO
        )

        self.questions = [self.q_general, self.q_leader, self.q_croo]

        # Complete leader & croo app
        self.app1 = self.make_application(
            submitted=timezone.now(), leader_willing=True, croo_willing=True
        )

        # Complete leader but not croo
        self.app2 = self.make_application(
            submitted=timezone.now(), leader_willing=True, croo_willing=False
        )

        # Complete croo but not leader
        self.app3 = self.make_application(
            submitted=timezone.now(), leader_willing=False, croo_willing=True
        )

        # Not complete - started but not submitted
        self.app4 = self.make_application(
            submitted=None, leader_willing=True, croo_willing=True
        )

    def test_get_leader_applications(self):
        qs = Volunteer.objects.leader_applications(self.trips_year)
        self.assertQsEqual(qs, [self.app1, self.app2])

    def test_get_croo_applications(self):
        qs = Volunteer.objects.croo_applications(self.trips_year)
        self.assertQsEqual(qs, [self.app1, self.app3])

    def test_get_leader_or_croo_applications(self):
        qs = Volunteer.objects.leader_or_croo_applications(self.trips_year)
        self.assertQsEqual(qs, [self.app1, self.app2, self.app3])

    def test_get_leader_and_croo_applications(self):
        qs = Volunteer.objects.leader_and_croo_applications(self.trips_year)
        self.assertQsEqual(qs, [self.app1])

    def test_incomplete_leader_applications(self):
        qs = Volunteer.objects.incomplete_leader_applications(self.trips_year)
        self.assertQsEqual(qs, [self.app4])

    def test_incomplete_croo_applications(self):
        qs = Volunteer.objects.incomplete_croo_applications(self.trips_year)
        self.assertQsEqual(qs, [self.app4])

    def test_leaders(self):
        trips_year = self.init_trips_year()
        leader = make_application(
            trips_year=trips_year,
            status=Volunteer.LEADER,
            trip_assignment=mommy.make(Trip),
        )
        not_leader = make_application(trips_year=trips_year, trip_assignment=None)
        self.assertQsEqual(Volunteer.objects.leaders(trips_year), [leader])

    def test_croo_members(self):
        trips_year = self.init_trips_year()
        croo = make_application(trips_year=trips_year, status=Volunteer.CROO)
        not_croo = self.make_application(trips_year=trips_year)
        self.assertQsEqual(Volunteer.objects.croo_members(trips_year), [croo])

    def test_leader_waitist(self):
        trips_year = self.init_trips_year()
        waitlisted = make_application(
            trips_year=trips_year, status=Volunteer.LEADER_WAITLIST
        )
        self.assertQsEqual(Volunteer.objects.leader_waitlist(trips_year), [waitlisted])

    def test_rejected(self):
        rejected = self.make_application(status=Volunteer.REJECTED)
        other = self.make_application(status=Volunteer.PENDING)
        self.assertQsEqual(Volunteer.objects.rejected(self.trips_year), [rejected])

    def test_with_avg_scores_ordering(self):
        self.make_score_values()
        app1 = self.make_application()
        app2 = self.make_application()
        mommy.make(Grader).add_score(app1, self.V2, self.V1)

        qs = Volunteer.objects.with_avg_scores()
        qs = qs.order_by('-norm_avg_leader_score')

        self.assertEqual(qs[0].avg_leader_score, 2)
        self.assertEqual(qs[0].avg_croo_score, 1)
        self.assertEqual(qs[0].norm_avg_leader_score, 2)
        self.assertEqual(qs[0].norm_avg_croo_score, 1)

        self.assertEqual(qs[1].avg_leader_score, None)
        self.assertEqual(qs[1].avg_croo_score, None)
        self.assertEqual(qs[1].norm_avg_leader_score, 0)
        self.assertEqual(qs[1].norm_avg_croo_score, 0)

    def test_with_required_questions(self):
        self.assertQsEqual(self.app1.required_questions, self.questions)

        # Test preloading
        qs = Volunteer.objects.with_required_questions(self.trips_year)
        with self.assertNumQueries(0):
            for v in qs:
                self.assertQsEqual(v.required_questions, self.questions)


class ApplicationFormTestCase(FytTestCase):
    def setUp(self):
        self.trips_year = self.init_trips_year()
        self.app = make_application(trips_year=self.trips_year)
        self.question = mommy.make(
            Question,
            trips_year=self.trips_year,
            pk=1,
            index=0,
            question="Favorite fruit?",
            type='LEADER',
        )

    def test_question_fields(self):
        form = QuestionForm(instance=self.app, data={'question_1': 'Blueberries'})
        self.assertTrue(form.is_valid())
        form.save()

        self.assertEqual(
            form.fields['question_1'].label,
            'PLEASE ANSWER THIS IF YOU ARE APPLYING TO BE A TRIP LEADER. Favorite fruit?',
        )

        answers = self.app.answer_set.all()
        self.assertEqual(len(answers), 1)
        self.assertEqual(answers[0].question, self.question)
        self.assertEqual(answers[0].answer, 'Blueberries')

    def test_question_field_word_count(self):
        form = QuestionForm(instance=self.app, data={'question_1': 'word ' * 301})
<<<<<<< HEAD
=======
        self.assertFalse(form.is_valid())


class AgreementFormTestCase(FytTestCase):
    def setUp(self):
        self.trips_year = self.init_trips_year()
        self.app = make_application(trips_year=self.trips_year, submitted=None)

    def test_agreement_form_validation(self):
        form = AgreementForm(
            instance=self.app,
            data={
                'trippee_confidentiality': True,
                'in_goodstanding_with_college': False,
                'trainings': True,
            },
        )
>>>>>>> 06ec759a
        self.assertFalse(form.is_valid())
        self.app.refresh_from_db()
        self.assertIsNone(self.app.submitted)

    def test_agreement_form_submits_application(self):
        form = AgreementForm(
            instance=self.app,
            data={
                'trippee_confidentiality': True,
                'in_goodstanding_with_college': True,
                'trainings': True,
            },
        )
        self.assertTrue(form.is_valid())
        form.save()
        self.app.refresh_from_db()
        self.assertIsNotNone(self.app.submitted)
        # TODO: test all conditions are set

<<<<<<< HEAD
=======

>>>>>>> 06ec759a
class LeaderSupplementFormTestCase(FytTestCase):
    def setUp(self):
        self.trips_year = self.init_trips_year()
        self.section = mommy.make(
            Section,
            trips_year=self.trips_year,
            pk=1,
            name='A',
            leaders_arrive=date(2015, 1, 1),
        )
        self.app = make_application(trips_year=self.trips_year)
        self.leader_app = self.app.leader_supplement

    def data(self, additional):
        d = {
            'class_2_3_paddler': True,
            'ledyard_level_2': True,
            'ledyard_level_1': True,
            'climbing_course': True,
            'dmc_leader': True,
            'cnt_leader': True,
            'dmbc_leader': True,
        }
        d.update(additional)
        return d

    def test_adds_section_fields(self):
        form = LeaderSupplementForm(trips_year=self.trips_year)
        self.assertIn('section_1', form.fields)

    def test_section_field_label(self):
        form = LeaderSupplementForm(trips_year=self.trips_year)
        self.assertEqual(form.fields['section_1'].label, 'A &mdash; Jan 01 to Jan 06')

    def test_default_section_choice(self):
        form = LeaderSupplementForm(instance=self.leader_app, data=self.data({}))
        self.assertEqual(form.fields['section_1'].initial, 'NOT AVAILABLE')

    def test_initial_section_choice_is_populated(self):
        self.leader_app.set_section_preference(self.section, 'PREFER')
        form = LeaderSupplementForm(instance=self.leader_app)
        self.assertEqual(form.fields['section_1'].initial, 'PREFER')

    def test_new_section_choice_is_saved(self):
        form = LeaderSupplementForm(
            instance=self.leader_app, data=self.data({'section_1': 'AVAILABLE'})
        )
        form.save()

        prefs = self.leader_app.leadersectionchoice_set.all()
        self.assertEqual(len(prefs), 1)
        self.assertEqual(prefs[0].section, self.section)
        self.assertEqual(prefs[0].preference, 'AVAILABLE')

    def test_existing_section_choice_is_updated(self):
        # Initial choice
        self.leader_app.set_section_preference(self.section, 'PREFER')

        form = LeaderSupplementForm(
            instance=self.leader_app, data=self.data({'section_1': 'AVAILABLE'})
        )
        form.save()

        prefs = self.leader_app.leadersectionchoice_set.all()
        self.assertEqual(len(prefs), 1)
        self.assertEqual(prefs[0].section, self.section)
        self.assertEqual(prefs[0].preference, 'AVAILABLE')

    def test_formfield_names(self):
        mommy.make(Section, trips_year=self.trips_year, pk=3, name='C')
        form = LeaderSupplementForm(trips_year=self.trips_year)

        self.assertEqual(
            form.section_handler.formfield_names(), ['section_1', 'section_3']
        )

    def test_triptype_field(self):
        triptype1 = mommy.make(
            TripType, name='Climbing', trips_year=self.trips_year, pk=1
        )

        form = LeaderSupplementForm(
            instance=self.leader_app,
            data=self.data({'triptype_1': 'NOT AVAILABLE', 'section_1': 'PREFER'}),
        )
        form.save()

        self.assertEqual(form.fields['triptype_1'].label, 'Climbing')

        prefs = self.leader_app.leadertriptypechoice_set.all()
        self.assertEqual(len(prefs), 1)
        self.assertEqual(prefs[0].triptype, triptype1)
        self.assertEqual(prefs[0].preference, 'NOT AVAILABLE')


class DbVolunteerViewsTestCase(ApplicationTestMixin, FytTestCase):
    def setUp(self):
        self.init_trips_year()
        self.init_old_trips_year()

    def test_directorate_can_normally_see_volunteer_pages(self):
        mommy.make(Timetable, hide_volunteer_page=False)
        url = reverse('core:volunteer:index', kwargs={'trips_year': self.trips_year})
        res = self.app.get(url, user=self.make_director())
        res = self.app.get(url, user=self.make_grader(), status=403)
        res = self.app.get(url, user=self.make_directorate())
        res = self.app.get(url, user=self.make_tlt())

    def test_hiding_volunteer_page_restricts_access_to_directors_only(self):
        mommy.make(Timetable, hide_volunteer_page=True)
        url = reverse('core:volunteer:index', kwargs={'trips_year': self.trips_year})
        res = self.app.get(url, user=self.make_director())
        res = self.app.get(url, user=self.make_grader(), status=403)
        res = self.app.get(url, user=self.make_directorate(), status=403)
        res = self.app.get(url, user=self.make_tlt())

    def test_volunteer_index_only_shows_complete_applications(self):
        mommy.make(Timetable)
        complete = self.make_application()
        incomplete = self.make_application(croo_willing=False, leader_willing=False)

        url = reverse('core:landing_page', kwargs={'trips_year': self.trips_year})
        res = self.app.get(url, user=self.make_director())
        url = reverse('core:volunteer:index', kwargs={'trips_year': self.trips_year})
        res = res.click(href=url)

        self.assertContains(res, str(complete))
        self.assertNotContains(res, str(incomplete))

    def test_old_applications_are_hidden(self):
        mommy.make(Timetable)
        mommy.make(ApplicationInformation, trips_year=self.old_trips_year)
        mommy.make(ApplicationInformation, trips_year=self.trips_year)

        tlt = self.make_tlt()
        director = self.make_director()

        old_app = self.make_application(trips_year=self.old_trips_year)
        new_app = self.make_application(trips_year=self.trips_year)

        # year, user, should they be able to see the page?
        cases = [
            (old_app, tlt, 403),
            (old_app, director, 200),
            (new_app, tlt, 200),
            (new_app, director, 200),
        ]

        for application, user, status in cases:
            urls = [
                application.index_url(),
                application.detail_url(),
                application.update_url(),
                reverse(
                    'core:volunteer:update_status', kwargs=application.obj_kwargs()
                ),
                reverse('core:volunteer:update_admin', kwargs=application.obj_kwargs()),
            ]

            for url in urls:
                self.app.get(url, user=user, status=status)

    def test_remove_leader_assignment(self):
        mommy.make(Timetable)
        self.make_director()
        application = self.make_application(
            status=Volunteer.LEADER,
            trip_assignment=mommy.make(Trip, trips_year=self.trips_year),
        )

        resp1 = self.app.get(application.detail_url(), user=self.director)
        resp2 = resp1.click(description='remove')
        resp3 = resp2.form.submit().follow()

        application.refresh_from_db()
        self.assertIsNone(application.trip_assignment)


class PortalContentModelTestCase(ApplicationTestMixin, FytTestCase):
    def test_get_status_description(self):
        trips_year = self.init_trips_year()
        content = mommy.make(
            PortalContent,
            trips_year=trips_year,
            PENDING_description='pending',
            CROO_description='croo',
            LEADER_description='leader',
            LEADER_WAITLIST_description='waitlist',
            REJECTED_description='rejected',
            CANCELED_description='cancelled',
        )
        for choice, label in Volunteer.STATUS_CHOICES:
            self.assertEqual(
                getattr(content, "%s_description" % choice),
                content.get_status_description(choice),
            )


class ApplicationViewsTestCase(ApplicationTestMixin, FytTestCase):
    def setUp(self):
        self.init_trips_year()
        mommy.make(ApplicationInformation, trips_year=self.trips_year)

    def test_deadline_extension(self):
        application = self.make_application(submitted=None)

        # OK: Regular application, within regular application period
        self.open_application()
        url = reverse('applications:start')
        resp = self.app.get(url, user=application.applicant).maybe_follow()
        self.assertTemplateUsed(resp, 'applications/application.html')

        # NO: deadline passed, not available
        self.close_application()
        resp = self.app.get(url, user=application.applicant).maybe_follow()
        self.assertTemplateUsed(resp, 'applications/not_available.html')

        # NO: no existing application
        resp = self.app.get(url, user=mommy.make(DartmouthUser)).maybe_follow()
        self.assertTemplateUsed(resp, 'applications/not_available.html')

        # OK: application extension
        application.deadline_extension = timezone.now() + timedelta(1)
        application.save()
        resp = self.app.get(url, user=application.applicant).maybe_follow()
        self.assertTemplateUsed(resp, 'applications/application.html')

    def test_application_integration_flow(self):
        user = self.make_user()
        mommy.make(PortalContent, trips_year=self.trips_year)
        self.open_application()

        # Visit application page
        resp = self.app.get(reverse('applications:portal'), user=user)

<<<<<<< HEAD
=======
        # Click link to start application - redirect
        resp = resp.forms['start-application'].submit()
        self.assertEqual(resp.location, reverse('applications:continue'))
        resp = resp.follow()

        # Save form with incomplete data - OK
        resp = resp.form.submit('save-application').follow()

        # Try and submit application - fails with missing data
        resp = resp.form.submit('submit-application')
        self.assertContains(
            resp,
            'You cannot submit your application until you resolve each of the following issues',
        )

        # Fill required data
        resp.form['form-leader_willing'] = True
        resp.form['form-class_year'] = 2015
        resp.form['form-gender'] = 'male'
        resp.form['form-race_ethnicity'] = 'white'
        resp.form['form-hinman_box'] = '2345'
        resp.form['form-tshirt_size'] = 'XS'
        resp.form['form-hometown'] = 'CHA'

        # Submit application - should redirect to submission page
        resp = resp.form.submit('submit-application')
        self.assertEqual(resp.location, reverse('applications:submit'))
        resp = resp.follow()

        # Submit without agreeing to conditions - fails
        resp = resp.form.submit()
        self.assertContains(resp, 'You must agree to these conditions')

        # Agree and submit - should redirect to portal
        resp.form['trippee_confidentiality'] = True
        resp.form['in_goodstanding_with_college'] = True
        resp.form['trainings'] = True
        resp = resp.form.submit()
        self.assertEqual(resp.location, reverse('applications:portal'))
        resp.follow()

        # Should be complete
        volunteer = Volunteer.objects.get(trips_year=self.trips_year, applicant=user)
        self.assertIsNotNone(volunteer.submitted)

        # Cannot revist application
        resp = self.app.get(reverse('applications:continue'), user=user)
        self.assertRedirects(resp, reverse('applications:already_submitted'))

    def test_submit_page_is_unreachable_with_missing_information(self):
        user = self.make_user()
        mommy.make(PortalContent, trips_year=self.trips_year)
        self.open_application()

        # Start application page
        resp = self.app.get(reverse('applications:portal'), user=user)
        resp = resp.forms['start-application'].submit().follow()

        # Jumping to submit page is forbidden
        self.app.get(reverse('applications:submit'), user=user, status=403)


>>>>>>> 06ec759a
class ApplicationAdminFormTestCase(ApplicationTestMixin, FytTestCase):
    def setUp(self):
        self.init_trips_year()
        self.init_old_trips_year()
        self.application = self.make_application()

    def test_trip_queryset_is_only_for_current_year(self):
        form = ApplicationAdminForm(instance=self.application)
        t1 = mommy.make(Trip, trips_year=self.trips_year)
        t2 = mommy.make(Trip, trips_year=self.old_trips_year)
        self.assertQsEqual(form.fields['trip_assignment'].queryset, [t1])

    def test_croo_queryset_is_only_for_current_year(self):
        form = ApplicationAdminForm(instance=self.application)
        c1 = mommy.make(Croo, trips_year=self.trips_year)
        c2 = mommy.make(Croo, trips_year=self.old_trips_year)
        self.assertQsEqual(form.fields['croo_assignment'].queryset, [c1])<|MERGE_RESOLUTION|>--- conflicted
+++ resolved
@@ -40,10 +40,7 @@
     croo_assignment=None,
     leader_willing=True,
     croo_willing=True,
-<<<<<<< HEAD
-=======
     submitted=timezone.now(),  # TODO: generate dates for each call
->>>>>>> 06ec759a
     **kwargs
 ):
 
@@ -55,10 +52,7 @@
         croo_assignment=croo_assignment,
         leader_willing=leader_willing,
         croo_willing=croo_willing,
-<<<<<<< HEAD
-=======
         submitted=submitted,
->>>>>>> 06ec759a
         **kwargs
     )
 
@@ -197,36 +191,6 @@
         not_preferred_trip = mommy.make(Trip, trips_year=trips_year)
         self.assertEqual(set(available_trips), set(application.get_available_trips()))
 
-<<<<<<< HEAD
-    def test_must_agree_to_trippee_confidentiality(self):
-        with self.assertRaisesMessage(ValidationError, 'condition'):
-            mommy.make(
-                Volunteer,
-                trippee_confidentiality=False,
-                in_goodstanding_with_college=True,
-                trainings=True,
-            ).full_clean()
-
-    def test_must_be_in_good_standing(self):
-        with self.assertRaisesRegex(ValidationError, 'condition'):
-            mommy.make(
-                Volunteer,
-                trippee_confidentiality=True,
-                in_goodstanding_with_college=False,
-                trainings=True,
-            ).full_clean()
-
-    def test_must_agree_to_trainings(self):
-        with self.assertRaisesRegex(ValidationError, 'condition'):
-            mommy.make(
-                Volunteer,
-                trippee_confidentiality=True,
-                in_goodstanding_with_college=True,
-                trainings=False,
-            ).full_clean()
-
-=======
->>>>>>> 06ec759a
     def test_set_section_preference(self):
         trips_year = self.init_trips_year()
         ls = self.make_application(trips_year=trips_year).leader_supplement
@@ -376,15 +340,12 @@
             application.first_aid_certifications_str(),
             "a certification\n\nsome experience",
         )
-<<<<<<< HEAD
-=======
 
     def test_validate_required_fields(self):
         trips_year = self.init_trips_year()
         app = self.make_application(trips_year=trips_year)
         with self.assertRaises(ValidationError):
             app.validate_required_fields()
->>>>>>> 06ec759a
 
 
 class AnswerModelTestCase(ApplicationTestMixin, FytTestCase):
@@ -654,8 +615,6 @@
 
     def test_question_field_word_count(self):
         form = QuestionForm(instance=self.app, data={'question_1': 'word ' * 301})
-<<<<<<< HEAD
-=======
         self.assertFalse(form.is_valid())
 
 
@@ -673,7 +632,6 @@
                 'trainings': True,
             },
         )
->>>>>>> 06ec759a
         self.assertFalse(form.is_valid())
         self.app.refresh_from_db()
         self.assertIsNone(self.app.submitted)
@@ -693,10 +651,7 @@
         self.assertIsNotNone(self.app.submitted)
         # TODO: test all conditions are set
 
-<<<<<<< HEAD
-=======
-
->>>>>>> 06ec759a
+
 class LeaderSupplementFormTestCase(FytTestCase):
     def setUp(self):
         self.trips_year = self.init_trips_year()
@@ -932,8 +887,6 @@
         # Visit application page
         resp = self.app.get(reverse('applications:portal'), user=user)
 
-<<<<<<< HEAD
-=======
         # Click link to start application - redirect
         resp = resp.forms['start-application'].submit()
         self.assertEqual(resp.location, reverse('applications:continue'))
@@ -996,7 +949,6 @@
         self.app.get(reverse('applications:submit'), user=user, status=403)
 
 
->>>>>>> 06ec759a
 class ApplicationAdminFormTestCase(ApplicationTestMixin, FytTestCase):
     def setUp(self):
         self.init_trips_year()

from bootstrap3_datetime.widgets import DateTimePicker
from crispy_forms.bootstrap import Alert, FormActions
from crispy_forms.helper import FormHelper
from crispy_forms.layout import HTML, Div, Field, Fieldset, Layout, Row, Submit
from django import forms
from django.core.exceptions import ImproperlyConfigured, ValidationError
from django.utils import timezone

from fyt.applications.models import (
    LEADER_SECTION_CHOICES,
    LEADER_TRIPTYPE_CHOICES,
    Answer,
    CrooSupplement,
    LeaderSupplement,
    Question,
    Score,
    ScoreQuestion,
    ScoreValue,
    Volunteer,
    validate_word_count,
)
from fyt.core.forms import TripsYearModelForm
from fyt.core.models import TripsYear
from fyt.croos.models import Croo
from fyt.trips.fields import TripChoiceField
from fyt.trips.models import Section, Trip, TripType
from fyt.utils.choices import NOT_AVAILABLE
from fyt.utils.fmt import join_with_and
from fyt.utils.forms import crispify


class ApplicationForm(TripsYearModelForm):
<<<<<<< HEAD
=======

    # Constants used to identify application form buttons
    SUBMIT_APPLICATION = 'submit-application'
    SAVE_APPLICATION = 'save-application'

>>>>>>> 06ec759a
    class Meta:
        model = Volunteer
        fields = (
            'class_year',
            'hinman_box',
            'phone',
            'gender',
            'race_ethnicity',
            'summer_address',
            'tshirt_size',
            'hometown',
            'academic_interests',
            'personal_activities',
            'feedback',
            'food_allergies',
            'dietary_restrictions',
            'medical_conditions',
            'epipen',
            'needs',
            'peer_training',
            'spring_training_ok',
            'summer_training_ok',
            'hanover_in_fall',
            'transfer_exchange',
            'role_preference',
            'leader_willing',
            'croo_willing',
        )

    def clean(self):
        cleaned_data = super().clean()

        # This is slightly obscure.
        # We allow users to _save_ incomplete applications, but they cannot
        # _submit_ incomplete apps. In order to share logic, the validation lives
        # on the Volunteer model, and we use some internal Django magic to
        # construct a temporary Volunteer instance from the form data to
        # validate against.
        if ApplicationForm.SUBMIT_APPLICATION in self.data:
            opts = self._meta
            try:
                instance = forms.models.construct_instance(
                    self, self.instance, opts.fields, opts.exclude
                )
            except ValidationError:
                # Django will handle any of these errors internally, and we
                # don't need to worry about validating our model in the case
                # that other things fail
                pass
            else:
                instance.validate_required_fields()

        return cleaned_data

    @property
    def helper(self):
        helper = FormHelper(self)
        helper.form_tag = False
        helper.layout = ApplicationLayout()
        return helper


class QuestionForm(TripsYearModelForm):
    """
    A form for answering dynamic application questions.
    """

    class Meta:
        model = Volunteer
        fields = []

    def __init__(self, **kwargs):
        super().__init__(**kwargs)
        questions = Question.objects.filter(trips_year=self.trips_year)
        self.question_handler = QuestionHandler(self, questions)
        self.fields.update(self.question_handler.get_formfields())

    @property
    def helper(self):
        helper = FormHelper(self)
        helper.form_tag = False
        helper.layout = QuestionLayout(self.question_handler.formfield_names())
        return helper

    def save(self, **kwargs):
        self.question_handler.save()


class AgreementForm(TripsYearModelForm):
    """
    Form used to agree to the required conditions and submit the application.
    """

    class Meta:
        model = Volunteer
        fields = [
            'trippee_confidentiality',
            'in_goodstanding_with_college',
            'trainings',
        ]

    def clean(self):
        cleaned_data = super().clean()
        if not all(cleaned_data.get(f) for f in self._meta.fields):
            raise ValidationError('You must agree to these conditions')
        return cleaned_data

    def save(self, **kwargs):
        self.instance.submitted = timezone.now()
        super().save()

    @property
    def helper(self):
        helper = FormHelper(self)
        helper.layout = AgreementLayout()
        return helper


class AgreementLayout(Layout):
    def __init__(self):
        super().__init__(
            Fieldset(
                'Agreements',
                HTML(
                    "<p>You must agree to the following statements in order "
                    "to volunteer for Trips. Checking each box indicates your "
                    "acceptance of the conditions required to participate in "
                    "DOC Trips.</p>"
                ),
                'trippee_confidentiality',
                'in_goodstanding_with_college',
                'trainings',
            ),
            HTML(
                '<p>Once you click "submit" your application will be submitted for scoring and you will be unable to edit your application any further.</p>'
            ),
            Submit('submit', 'Submit'),
        )


class CrooSupplementForm(TripsYearModelForm):
    class Meta:
        model = CrooSupplement
        fields = (
            'licensed',
            'college_certified',
            'sprinter_certified',
            'microbus_certified',
            'can_get_certified',
            'safety_lead_willing',
            'kitchen_lead_willing',
            'kitchen_lead_qualifications',
        )

    @property
    def helper(self):
        helper = FormHelper(self)
        helper.form_tag = False
        helper.layout = CrooSupplementLayout()
        return helper


class PreferenceHandler:
    """
    Base class that handles section and triptype preferences and dynamic
    application questions.
    """

    # The name of the attribute on the instance which links to the queryset
    # of through objects
    through_qs_name = None

    # Name of the method on the instance which creates a new through object
    # with the specified (target, data) arguments.
    through_creator = None

    # The name of the extra data field on the through model
    data_field = None

    # The name of the field containing the other end of the M2M relationship
    # (section, triptype, etc.) on the through model
    target_field = None

    # Choices allowed in the data field of the through object
    choices = None

    def __init__(self, form, targets):
        self.form = form
        self.targets = targets

    def get_target(self, through):
        return getattr(through, self.target_field)

    def get_data(self, through):
        return getattr(through, self.data_field)

    def set_data(self, through, data):
        setattr(through, self.data_field, data)

    def through_qs(self, instance):
        return (
            getattr(instance, self.through_qs_name)
            .select_related(self.target_field)
            .all()
        )

    def create_through(self, instance, target, data):
        return getattr(instance, self.through_creator)(target, data)

    def formfield_label(self, target):
        """The label for the formfield."""
        raise ImproperlyConfigured('Implement `formfield_label`')

    def formfield_name(self, target):
        """The name of the choice form field."""
        return "{}_{}".format(self.target_field, target.pk)

    def formfield_names(self):
        """The names of all formfields created by this handler."""
        return [self.formfield_name(t) for t in self.targets]

    def formfield(self, target, initial):
        """Dynamically create a field for a target preference."""
        return forms.ChoiceField(
            initial=initial,
            choices=self.choices,
            required=True,
            label=self.formfield_label(target),
        )

    def get_formfields(self):
        """
        Get all formfields for these targets, populated with initial data.
        """
        initial = self.get_initial()

        return {
            self.formfield_name(t): self.formfield(t, initial[t]) for t in self.targets
        }

    def get_initial(self):
        """
        Get a dictionary of initial data, keyed by target.
        """
        initial = {t: self.default for t in self.targets}

        if self.form.instance:
            initial.update(
                {
                    self.get_target(pref): self.get_data(pref)
                    for pref in self.through_qs(self.form.instance)
                }
            )

        return initial

    def save(self):
        """
        Save the through objects.

        This must be called after the form's `save` method has been called.
        """

        def get_cleaned_data(target):
            return self.form.cleaned_data[self.formfield_name(target)]

        targets = set(self.targets)

        # Update old answers
        for pref in self.through_qs(self.form.instance):
            target = self.get_target(pref)
            new_data = get_cleaned_data(target)

            if new_data != self.get_data(pref):
                self.set_data(pref, new_data)
                pref.save()

            targets.remove(target)

        # Save new answers
        for t in targets:
            self.create_through(self.form.instance, t, get_cleaned_data(t))


class QuestionHandler(PreferenceHandler):
    """
    Handler for dynamic questions and answers.
    """

    through_qs_name = 'answer_set'
    through_creator = 'answer_question'
    data_field = 'answer'
    target_field = 'question'
    default = ''

    def formfield_label(self, question):
        return question.display_text

    def formfield_help_text(self, question):
        base_text = 'Leave this blank if you are only applying for a {} position'

        if question.leader_only:
            return base_text.format('crooling')
        elif question.croo_only:
            return base_text.format('trip leader')
        elif question.optional:
            return (
                'This question is optional. Your application will be '
                'considered complete even if you leave this question '
                'blank, and whether or not you choose to answer it will '
                'not affect the grading of your application.'
            )

    def formfield(self, question, initial):
        return forms.CharField(
            initial=initial,
            label=self.formfield_label(question),
            help_text=self.formfield_help_text(question),
            required=False,
            widget=forms.Textarea(attrs={'rows': 8}),
            validators=[validate_word_count],
        )


class SectionPreferenceHandler(PreferenceHandler):
    through_qs_name = 'leadersectionchoice_set'
    through_creator = 'set_section_preference'
    data_field = 'preference'
    target_field = 'section'
    choices = LEADER_SECTION_CHOICES
    default = NOT_AVAILABLE

    def formfield_label(self, section):
        types = []
        if section.is_exchange:
            types.append('Exchange')
        if section.is_transfer:
            types.append('Transfer')
        if section.is_fysep:
            types.append('FYSEP')
        if section.is_international:
            types.append('International Student Orientation')
        if section.is_native:
            types.append('Native American Orientation')

        if types:
            type_str = ' ({})'.format('/'.join(types))
        else:
            type_str = ''

        return '{} &mdash; {}{}'.format(
            section.name, section.leader_date_str(), type_str
        )


class TripTypePreferenceHandler(PreferenceHandler):
    through_qs_name = 'leadertriptypechoice_set'
    through_creator = 'set_triptype_preference'
    data_field = 'preference'
    target_field = 'triptype'
    choices = LEADER_TRIPTYPE_CHOICES
    default = NOT_AVAILABLE

    def formfield_label(self, triptype):
        return triptype.name


class LeaderSupplementForm(TripsYearModelForm):
    class Meta:
        model = LeaderSupplement

        fields = (
            'availability',
            'relevant_experience',
            'class_2_3_paddler',
            'ledyard_level_1',
            'ledyard_level_2',
            'paddling_experience',
            'climbing_course',
            'dmc_leader',
            'climbing_experience',
            'dmbc_leader',
            'biking_experience',
            'bike_maintenance_experience',
            'cnt_leader',
            'hiking_experience',
            'co_leader',
            'section_availability',
        )

    def __init__(self, **kwargs):
        super().__init__(**kwargs)

        sections = Section.objects.filter(trips_year=self.trips_year)
        self.section_handler = SectionPreferenceHandler(self, sections)
        self.fields.update(self.section_handler.get_formfields())

        triptypes = TripType.objects.visible(self.trips_year)
        self.triptype_handler = TripTypePreferenceHandler(self, triptypes)
        self.fields.update(self.triptype_handler.get_formfields())

        self.fields['section_availability'].help_text = (
            'Sophomores, if you are available for more than {} please use '
            'the above space to explain how.'.format(
                join_with_and(Section.objects.sophomore_leaders_ok(self.trips_year))
            )
        )

        self.helper = FormHelper(self)
        self.helper.form_tag = False
        self.helper.layout = LeaderSupplementLayout(
            self.section_handler.formfield_names(),
            self.triptype_handler.formfield_names(),
        )

    def save(self):
        application = super().save()

        self.section_handler.save()
        self.triptype_handler.save()

        return application


class ApplicationStatusForm(TripsYearModelForm):
    class Meta:
        model = Volunteer
        fields = ('status',)

    def __init__(self, **kwargs):
        super().__init__(**kwargs)
        crispify(self, submit_text='Update')


class ApplicationAdminForm(TripsYearModelForm):
    class Meta:
        model = Volunteer
        fields = [
            'status',
            'trip_assignment',
            'croo_assignment',
            'safety_lead',
            'deadline_extension',
        ]
        widgets = {
            'deadline_extension': DateTimePicker(options={'format': 'MM/DD/YYYY HH:mm'})
        }

    def __init__(self, **kwargs):
        super().__init__(**kwargs)

        self.fields['trip_assignment'].queryset = self.fields[
            'trip_assignment'
        ].queryset.select_related('section', 'template', 'template__triptype')

    @property
    def helper(self):
        helper = FormHelper(self)
        helper.layout = Layout(
            'status',
            'deadline_extension',
            HTML("{% include 'applications/_trip_preferences.html' %}"),
            'trip_assignment',
            HTML("{% include 'applications/_croo_members.html' %}"),
            'croo_assignment',
            'safety_lead',
            Submit('submit', 'Update'),
        )
        return helper


class ApplicationLayout(Layout):
    def __init__(self):
        super().__init__(
            Fieldset(
                'Volunteer Roles',
                HTML(
                    'Please select which volunteer position(s) you are '
                    'applying for. We encourage you to apply to both.'
                ),
                'leader_willing',
                'croo_willing',
                'role_preference',
            ),
            SectionAlert(
                'NON-GRADED SECTION',
                'Answers in these sections will NOT be used in the scoring process.',
            ),
            Fieldset(
                'General Information',
                Row(
                    Div('class_year', css_class='col-sm-3'),
                    Div('gender', css_class='col-sm-3'),
                    Div('race_ethnicity', css_class='col-sm-3'),
                ),
                Row(
                    Div('hinman_box', css_class='col-sm-3'),
                    Div('phone', css_class='col-sm-3'),
                    Div('tshirt_size', css_class='col-sm-3'),
                ),
                'summer_address',
                'hometown',
                'hanover_in_fall',
                'transfer_exchange',
                'academic_interests',
                Field('personal_activities', rows=4),
                Field('feedback', rows=4),
            ),
            Fieldset(
                'Medical Information',
                Field('food_allergies', rows=3),
                Field('dietary_restrictions', rows=3),
                Field('medical_conditions', rows=3),
                'epipen',
                Field('needs', rows=3),
            ),
            Fieldset(
                'Trainings',
                Field('peer_training', rows=4),
                HTML(
                    "<p>If selected to be a trip leader, you must complete training before Trips begins to ensure the safety and engagement of the first-years who you will be responsible for for five days and four nights. The position requires you to complete 9 hours of trip leader training in the spring OR summer term, 3 hours for a First Aid certification, and 3 hours for a CPR certification.</p>"
                    "<p>If selected to be a crooling, you will ensure the safety and engagement of hundreds of first-years and volunteers. The position requires you to complete 6+ hours of croo training (different hour requirements for different croos), 3 hours for a First Aid certification, and 3 hours for a CPR certification.</p>"
                    "<p>NOTE: Trip leaders are eligible for PE credit once they have completed trainings AND served their role in Trips. We are currently working with the PE department to provide this perk for croolings as well.</p>"
                    "<p><strong>Please select which terms you would be available to complete trip leader and croo trainings. (Trip leader and croo trainings are DOC Trips-specific, while First Aid and CPR certifications can be acquired off-campus.) Please indicate both if you are available for both.</strong></p>"
                ),
                'spring_training_ok',
                'summer_training_ok',
                Fieldset(
                    'First Aid Certifications',
                    HTML(
                        "<p>Please list all of your <strong>current</strong> first aid certifications and their expiration date. If your certification is not listed in the dropdown box, please list it in the 'other' field.</p>"
                    ),
                ),
            ),
        )


def SectionAlert(header, content):
    return Alert(
        dismiss=False,
        css_class='alert-info',
        content=('<h3>{}</h3> <p>{}</p>'.format(header, content)),
    )


class QuestionLayout(Layout):
    def __init__(self, dynamic_questions):
        super().__init__(
            SectionAlert(
                'GRADED SECTION',
                'This is the ONLY section that will be available to readers during the blind reading and scoring process. Each answer may be no longer than 300 words.',
            ),
            *dynamic_questions
        )


class LeaderSupplementLayout(Layout):
    def __init__(self, section_fields, triptype_fields):
        super().__init__(
            Fieldset(
                'Wilderness Experience',
                HTML(
                    "<p>As we mentioned before, outdoor ability is NOT "
                    "required to volunteer for Trips, but certain croos and "
                    "trips do require wilderness skills. These questions will "
                    "help us place you appropriately.</p>"
                ),
                'class_2_3_paddler',
                'ledyard_level_1',
                'ledyard_level_2',
                Field('paddling_experience', rows=2),
                'climbing_course',
                'dmc_leader',
                Field('climbing_experience', rows=2),
                'dmbc_leader',
                Field('biking_experience', rows=2),
                Field('bike_maintenance_experience', rows=2),
                'cnt_leader',
                Field('hiking_experience', rows=2),
            ),
            Fieldset(
                'Trip Leader Availability',
                HTML(
                    "<p>Please indicate your availabity for each section and "
                    "type of trip. <strong>Preferred</strong> means you will "
                    "be most satisfied with this option; you can prefer more "
                    "than one option. <strong>Available</strong> means you "
                    "could do it. <strong>Not Available</strong> means you "
                    "absolutely cannot participate on those dates or in that "
                    "activity.</p> "
                    "<p>Please keep in mind that your availability will "
                    "affect our ability to place you on a trip&mdash;the more "
                    "available you are, the more likely we will be able to "
                    "place you.</p>"
                ),
            ),
            Fieldset('Sections', *section_fields),
            Field('section_availability', rows=2),
            Fieldset(
                'Trip Types',
                HTML(
                    "<p>For trip leader applicants only. Please keep in "
                    "mind that your availability will affect our ability "
                    "to place you on a trip&mdash;the more available you "
                    "are, the more likely we will be able to place you.</p>"
                    '<p>{% include "applications/triptype_modal.html" %}</p>'
                ),
                *triptype_fields
            ),
            Field('relevant_experience', rows=3),
            Field('availability', rows=3),
            Field('co_leader', rows=3),
        )


class CrooSupplementLayout(Layout):
    def __init__(self):
        super().__init__(
            Fieldset(
                'Driving',
                'licensed',
                'college_certified',
                'sprinter_certified',
                'microbus_certified',
                'can_get_certified',
            ),
            Fieldset(
                'Croo Positions',
                HTML(
                    "<p>Every croo has at least one or more <strong>Safety "
                    "Leads</strong> who are responsible for medical care and "
                    "evacuations at their respective location (Hanover, Grant, "
                    "Oak Hill, etc). Safety Leads are an integral part of each "
                    "croo and, in addition to their medical responsibilities, "
                    "are included in all other croo activities. If you have a "
                    "WFR, EMT, W-EMT, OEC, or equivalent medical certification, "
                    "you are qualified to be a Safety Lead. We will prioritize "
                    "people who have higher safety certifications (EMT, W-EMT) "
                    "and extensive safety experience.</p>"
                ),
                'safety_lead_willing',
                HTML(
                    "<p>Lodj Croo has one <strong>Kitchen Magician</strong> "
                    "who is responsible for ordering, preparing, and cooking "
                    "all the food at the Lodj during Trips. This role includes "
                    "a significant amount of responsibility and requires some "
                    "additional time before Trips begins to assist in ordering "
                    "all the necessary food items for the Lodj. You are eligible "
                    "to be a Kitchen Magician if you have worked at the "
                    "Moosilauke Ravine Lodge during its normal operations "
                    "(non-Trips) or have other experience cooking in "
                    "industrial kitchens.</p>"
                ),
                'kitchen_lead_willing',
                Field('kitchen_lead_qualifications', rows=2),
            ),
        )


class CommentHandler(PreferenceHandler):
    """
    Handler for comments on dynamic answers
    """

    through_qs_name = 'scorecomment_set'
    through_creator = 'add_comment'
    data_field = 'comment'
    target_field = 'score_question'
    default = ''

    def formfield_label(self, score_question):
        return str(score_question)

    def formfield(self, answer, initial):
        return forms.CharField(
            initial=initial,
            label=self.formfield_label(answer),
            help_text='',  # self.formfield_help_text(answer),
            required=False,
            widget=forms.Textarea(attrs={'rows': 2}),
        )


class ScoreValueChoiceField(forms.ModelChoiceField):
    def label_from_instance(self, obj):
        return obj.verbose_str()


SKIP = 'skip'


def ScoreForm(application, grader, **kwargs):
    """
    Return a form to score this application.

    We only display leader_score/croo_score fields if the application is a
    leader/croo application.
    """
    # Select appropriate score fields
    score_fields = []
    if application.leader_application_complete:
        score_fields.append('leader_score')
    if application.croo_application_complete:
        score_fields.append('croo_score')

    class _ScoreForm(TripsYearModelForm):
        """
        The dynamically generated form class.
        """

        class Meta:
            model = Score
            fields = ['general'] + score_fields
            field_classes = {f: ScoreValueChoiceField for f in score_fields}

        def __init__(self, application, grader, **kwargs):
            super().__init__(trips_year=application.trips_year, **kwargs)
            self.grader = grader
            self.application = self.instance.application = application
            self.score_questions = ScoreQuestion.objects.filter(
                trips_year=self.trips_year
            )
            self.comment_handler = CommentHandler(self, self.score_questions)
            self.fields.update(self.comment_handler.get_formfields())

        @property
        def helper(self):
            helper = FormHelper(self)

            helper.layout = Layout(
                *self.comment_handler.formfield_names(),
                *score_fields,
                Field('general', rows=3),
                FormActions(
                    Submit('submit', 'Submit Score'),
                    Submit(
                        SKIP,
                        'Skip this Application',
                        css_class='btn-warning',
                        formnovalidate=True,  # Disable browser validation
                    ),
                )
            )
            return helper

        def save(self, **kwargs):
            self.instance.grader = self.grader
            self.instance.application = self.application
            self.instance.trips_year = self.trips_year
            score = super().save()
            self.comment_handler.save()
            return score

    return _ScoreForm(application, grader, **kwargs)


class ScoreQuestionFormset(
    forms.models.modelformset_factory(
        ScoreQuestion,
        extra=2,
        fields=['question', 'order'],
        can_delete=True,
        widgets={'question': forms.Textarea(attrs={'rows': 2})},
    )
):
    """
    Formset used to setup scoring for the year.
    """

    def __init__(self, trips_year, *args, **kwargs):
        self.trips_year = trips_year
        super().__init__(*args, **kwargs)

    @property
    def helper(self):
        helper = FormHelper()
        helper.add_input(Submit('submit', 'Save'))
        return helper

    def save(self):
        for form in self.extra_forms:
            if form.has_changed():
                form.instance.trips_year = self.trips_year
        return super().save()<|MERGE_RESOLUTION|>--- conflicted
+++ resolved
@@ -30,14 +30,11 @@
 
 
 class ApplicationForm(TripsYearModelForm):
-<<<<<<< HEAD
-=======
 
     # Constants used to identify application form buttons
     SUBMIT_APPLICATION = 'submit-application'
     SAVE_APPLICATION = 'save-application'
 
->>>>>>> 06ec759a
     class Meta:
         model = Volunteer
         fields = (

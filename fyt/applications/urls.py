--- conflicted
+++ resolved
@@ -40,11 +40,7 @@
 urlpatterns = [
     url(r'^$', VolunteerPortalView.as_view(), name='portal'),
     url(r'^setup/portal$', EditVolunteerPortalContent.as_view(), name='setup_portal'),
-<<<<<<< HEAD
-    url(r'^apply/$', NewApplication.as_view(), name='apply'),
-=======
     url(r'^apply/create/$', NewApplication.as_view(), name='start'),
->>>>>>> 06ec759a
     url(r'^apply/continue/$', ContinueApplication.as_view(), name='continue'),
     url(r'^apply/submit/$', SubmitApplication.as_view(), name='submit'),
     url(

import random
from datetime import timedelta

from django.conf import settings
from django.core.exceptions import ValidationError
from django.db import models
from django.db.models import (
    F,
    Q,
    Avg,
    Case,
    Count,
    Exists,
    Min,
    OuterRef,
    Subquery,
    Value as V,
    When,
)
from django.utils import timezone
from django.utils.functional import cached_property

from .managers import (
    GraderManager,
    QuestionManager,
    ScoreClaimQuerySet,
    ScoreQuerySet,
    VolunteerManager,
)

from fyt.core.models import DatabaseModel, TripsYear
from fyt.croos.models import Croo
from fyt.trips.models import Section, Trip, TripType
from fyt.users.models import DartmouthUser
from fyt.utils.choices import AVAILABLE, NOT_AVAILABLE, PREFER, TSHIRT_SIZE_CHOICES
from fyt.utils.model_fields import NullYesNoField, YesNoField
from fyt.utils.models import MedicalMixin
from fyt.utils.query import TrueIf, pks


"""
Models for Leaders and Croo applications

Note 1/28/2017: I refactored applications to use dynamic questions and answers.
Previously, applicants uploaded a .docx file with their answers in it, and
this determined whether the application was complete. With the new schema,
'completeness' is determined by whether the applicant answered all the
questions and indicated that they are willing to be a volunteer (leader or
croo.) These 'willing' fields were populated with historical data so that the
completeness of old applications did not change with this migration. All
queries should return the same results.
"""


class ApplicationInformation(DatabaseModel):
    """
    Model for croo and leader application information.
    """

    class Meta:
        unique_together = ['trips_year']

    application_questions = models.FileField(
        'Application questions', help_text='.docx file'
    )

    application_header = models.TextField(
        blank=True,
        help_text=("This will be displayed at the top of all application pages"),
    )

    # Deprecated questions from split croo/leader application
    # ----------------------------------------------------------

    _old_leader_supplement_questions = models.FileField(
        'Leader Application questions', help_text='.docx file'
    )

    _old_croo_supplement_questions = models.FileField(
        'Croo Application questions', help_text='.docx file'
    )

    _old_general_info = models.TextField(
        blank=True,
        help_text=("This will be displayed at the top of the General Information tab"),
    )
    _old_leader_info = models.TextField(
        blank=True,
        help_text=("This will be displayed at the top of the Leader Application tab"),
    )
    _old_croo_info = models.TextField(
        blank=True,
        help_text=("This will be displayed at the top of Croo Application tab"),
    )


class Question(DatabaseModel):
    """
    An application question.
    """

    class Meta:
        ordering = ['index']
        unique_together = ['index', 'trips_year']

    objects = QuestionManager()

    index = models.PositiveIntegerField(
        'order', help_text=('change this value to re-order the questions')
    )
    question = models.TextField(blank=False)

    ALL = 'ALL'
    LEADER = 'LEADER'
    CROO = 'CROO'
    OPTIONAL = 'OPTIONAL'
    TYPE_CHOICES = (
        (ALL, 'All applicants'),
        (LEADER, 'Leader applicants only'),
        (CROO, 'Croo applicants only'),
        (OPTIONAL, 'Optional'),
    )
    type = models.CharField(
        'Is this a question for all applicants, leader applicants, croo '
        'applicants, or is it optional?',
        max_length=10,
        choices=TYPE_CHOICES,
        default=ALL,
    )

    @property
    def leader_only(self):
        return self.type == self.LEADER

    @property
    def croo_only(self):
        return self.type == self.CROO

    @property
    def optional(self):
        return self.type == self.OPTIONAL

    @property
    def display_text(self):
        base_prefix = 'PLEASE ANSWER THIS IF YOU ARE APPLYING TO BE A {}. '

        if self.leader_only:
            prefix = base_prefix.format('TRIP LEADER')
        elif self.croo_only:
            prefix = base_prefix.format('CROOLING')
        elif self.optional:
            prefix = 'THIS QUESTION IS OPTIONAL. '
        else:
            prefix = ''

        return prefix + self.question

    def __str__(self):
        return "Question: {}".format(self.question)


def validate_word_count(value):
    if len(value.split()) > 300:
        raise ValidationError('Your answer must be less than 300 words long.')


class Answer(models.Model):
    """
    Through model for application answers.
    """

    class Meta:
        unique_together = ('application', 'question')
        ordering = ['question']

    application = models.ForeignKey('Volunteer', on_delete=models.CASCADE)
    question = models.ForeignKey(Question, on_delete=models.CASCADE)
    answer = models.TextField(blank=True, validators=[validate_word_count])

    def __str__(self):
        return "Answer: {}".format(self.answer)


class PortalContent(DatabaseModel):
    """
    Content to display to users in the volunteer portal
    """

    class Meta:
        unique_together = ['trips_year']

    PENDING_description = models.TextField(blank=True)
    CROO_description = models.TextField(blank=True)
    LEADER_description = models.TextField(blank=True)
    LEADER_WAITLIST_description = models.TextField(blank=True)
    REJECTED_description = models.TextField(blank=True)
    CANCELED_description = models.TextField(blank=True)

    day0_description = models.TextField(
        'day 0 description',
        blank=True,
        help_text=("description for leaders' first day, Gilman Island, etc."),
    )
    day1_description = models.TextField(
        'day 1 description',
        blank=True,
        help_text=("post-Gilman, trippee arrival, swim test, safety talk, etc."),
    )
    day5_description = models.TextField(
        'day 5 description', blank=True, help_text="return to campust, pre-o"
    )

    def get_status_description(self, status):
        """
        Given a Volunteer.status choice, return the description
        """
        return {
            Volunteer.PENDING: self.PENDING_description,
            Volunteer.CROO: self.CROO_description,
            Volunteer.LEADER: self.LEADER_description,
            Volunteer.LEADER_WAITLIST: self.LEADER_WAITLIST_description,
            Volunteer.REJECTED: self.REJECTED_description,
            Volunteer.CANCELED: self.CANCELED_description,
        }[status]


# TODO: remove this once we reset database migrations
def validate_condition_true(value):
    if value is not True:
        raise ValidationError('You must agree to this condition')


def validate_class_year(value):
    if value < 2000 or 2100 < value:
        raise ValidationError('Class year must look like 2017, 2020, etc.')


class ClassYearField(models.PositiveIntegerField):
    validators = [validate_class_year]


class Volunteer(MedicalMixin, DatabaseModel):
    """
    Contains shared information for Croo and Leader applications.
    """

    class Meta:
        ordering = ['applicant']
        unique_together = ['trips_year', 'applicant']

    # We handle this validation outside the normal Django model/form
    # validation machinery so that users can save an incomplete application
    # and come back to it. The final validation is performed on submission.
    REQUIRED_FIELDS = [
        'class_year',
        'gender',
        'race_ethnicity',
        'hinman_box',
        'tshirt_size',
        'hometown',
    ]

    def validate_required_fields(self):
        """Validator for fields that can be saved empty, but not submitted empty"""
        errors = []
        for field_name in Volunteer.REQUIRED_FIELDS:
            if not getattr(self, field_name):
                errors.append(field_name)
        if errors:
            raise ValidationError(
                {field_name: 'This field is required' for field_name in errors},
                code='required',
            )

    # TODO: expand error messages
    def validate_application_complete(self):
        if not self.leader_willing and not self.croo_willing:
            raise ValidationError('Must submit a croo or leader application')

        if self.leader_willing and not self.leader_application_complete:
            raise ValidationError('Leader application is incomplete')

        if self.croo_willing and not self.croo_application_complete:
            raise ValidationError('Croo application is incomplete')

    # Maximum number of scores for an application
    NUM_SCORES = 3

    objects = VolunteerManager()

    PENDING = 'PENDING'
    CROO = 'CROO'
    LEADER = 'LEADER'
    LEADER_WAITLIST = 'LEADER_WAITLIST'
    REJECTED = 'REJECTED'
    CANCELED = 'CANCELED'
    STATUS_CHOICES = (
        (PENDING, 'Pending'),
        (CROO, 'Croo'),
        (LEADER, 'Leader'),
        (LEADER_WAITLIST, 'Leader Waitlist'),
        (REJECTED, 'Rejected'),
        (CANCELED, 'Canceled'),
    )

    answers = models.ManyToManyField(Question, through=Answer)

    # ---- administrative information. not seen by applicants ------
    applicant = models.ForeignKey(
        settings.AUTH_USER_MODEL,
        editable=False,
        related_name='applications',
        on_delete=models.PROTECT,
    )

    # This was added in 2019. All applications completed prior to that are
    # backfilled with an arbitrary date to maintain database consistency.
    submitted = models.DateTimeField(null=True, default=None, editable=False)

    deadline_extension = models.DateTimeField(
        null=True,
        blank=True,
        default=None,
        help_text='Extension to the application deadline',
    )
    status = models.CharField(
        "Application status", max_length=15, choices=STATUS_CHOICES, default=PENDING
    )
    trip_assignment = models.ForeignKey(
        Trip, blank=True, null=True, related_name='leaders', on_delete=models.PROTECT
    )
    croo_assignment = models.ForeignKey(
        Croo,
        blank=True,
        null=True,
        related_name='croo_members',
        on_delete=models.PROTECT,
    )
    safety_lead = models.BooleanField(default=False)  # TODO: remove?

    # ----- general information, not shown to graders ------
<<<<<<< HEAD
    class_year = ClassYearField()
    gender = models.CharField(max_length=25)
    race_ethnicity = models.CharField('Race/Ethnicity', max_length=255, blank=True)
    hinman_box = models.CharField(max_length=10)
=======
    class_year = ClassYearField(blank=True, null=True)
    gender = models.CharField(max_length=25, blank=True)
    race_ethnicity = models.CharField('Race/Ethnicity', max_length=255, blank=True)
    hinman_box = models.CharField(max_length=10, blank=True)
>>>>>>> 06ec759a
    phone = models.CharField('cell phone number', blank=True, max_length=255)
    summer_address = models.CharField(
        blank=True,
        max_length=255,
        help_text=(
            'Tell us your home address if you are not yet sure of your summer '
            'address.'
        ),
<<<<<<< HEAD
=======
    )
    tshirt_size = models.CharField(
        max_length=3, choices=TSHIRT_SIZE_CHOICES, blank=True
>>>>>>> 06ec759a
    )

    # TODO: migrate this data to the new gear app
    height = models.CharField(max_length=10, blank=True)

    # TODO: migrate this data to the new gear app
    weight = models.CharField(max_length=10, blank=True)

    # TODO: migrate this data to the new gear app
    gear = models.TextField(
        "Most trips require participants to have a frame pack, sleeping bag, "
        "and sleeping pad. What outdoor gear is available to you? Will you be "
        "able to borrow gear from friends and family or will you require "
        "rentals from DOC Trips?  While we will do our best to accommodate "
        "your gear needs if you are selected, priority will be given to "
        "first-years.",
        blank=True,
    )

    hometown = models.CharField(max_length=255, blank=True)
    academic_interests = models.CharField(
        'What do you like to study?', max_length=255, blank=True
    )
    personal_activities = models.TextField(
        "In order of importance to you, please list your activities, "
        "involvements, and communities at Dartmouth and beyond (e.g. greek "
        "affiliation, affinity group, campus organization, team, etc)",
        blank=True,
    )
    feedback = models.TextField(
        "Based on your prior knowledge of and experience with Trips, do you "
        "have any suggestions to improve the program? If so, what? Remember "
        "that this question is ungraded and optional, but your feedback will "
        "help us improve the program for incoming students!",
        blank=True,
    )
    hanover_in_fall = YesNoField('Are you planning to be in Hanover this fall?')

    transfer_exchange = YesNoField('Are you a transfer or exchange student?')

    LEADER_CROO_PREFERENCE = (
        ('PREFER_LEADER', 'Prefer Trip Leader'),
        ('PREFER_CROO', 'Prefer Crooling'),
        ('N/A', 'N/A'),
    )
    # TODO: rewrite this/connect to croo_willing/leader_willing
    role_preference = models.CharField(
        "While Trips Directorate will place you, we would like to "
        "know your preferences. If you are submitting a Trip Leader "
        "application AND a Crooling application, please indicate which "
        "position you prefer. If you are only applying to one position, "
        "please choose 'N/A'",
        choices=LEADER_CROO_PREFERENCE,
        default='N/A',
        max_length=20,
    )

    leader_willing = models.BooleanField(
        'I would like to be considered for a trip leader position.', default=False
    )
    croo_willing = models.BooleanField(
        'I would like to be considered for a crooling position. (NOTE: '
        'students who are taking classes this sophomore summer can NOT apply, '
        'given the conflict of dates.)',
        default=False,
    )

    # ------ certs -------

    # TODO: this is not used post-2018
    medical_certifications = models.TextField(
        "Please list any relevant medical "
        "certifications you hold (e.g. First Aid, CPR, Wilderness First Aid, "
        "Wilderness First Responder, Emergency Medical Technician, Wilderness "
        "Emergency Medical Technician, Outdoor Emergency Care). Also list the "
        "program that sponsored the certification, and the dates they expire.",
        blank=True,
        help_text=("eg. 'First Aid - American Red Cross, expires October 2013.'"),
    )
    # TODO: this is not used post-2018
    medical_experience = models.TextField(
        "Briefly describe your experience using your medical certifications. "
        "How frequently do you use your certifications and in what "
        "circumstances?",
        blank=True,
    )

    peer_training = models.TextField(
        "List and briefly describe any peer training program "
        "(e.g. DPP, IGD, DBI, MAV, EDPA, SAPA, DAPA, UGA, etc.) that you "
        "have lead or participated in.",
        blank=True,
    )

    # ------- notices -------
    trippee_confidentiality = models.BooleanField(
        "If selected to be a Trips volunteer, I understand "
        "that I will be given access to Trippees' confidential medical "
        "information for safety purposes. I pledge to maintain the "
        "confidentiality of this information, except as is required by "
        "medical or legal concerns",
        default=False,
<<<<<<< HEAD
        validators=[validate_condition_true],
=======
>>>>>>> 06ec759a
    )
    in_goodstanding_with_college = models.BooleanField(
        "By applying to volunteer for Trips, I acknowledge that I am in good "
        "standing with the College. This will be verified by DOC Trips "
        "through the Undergraduate Dean’s Office.",
        default=False,
<<<<<<< HEAD
        validators=[validate_condition_true],
=======
>>>>>>> 06ec759a
    )
    trainings = models.BooleanField(
        "I understand that if I am accepted as a Trips volunteer "
        "I will be required to get First Aid and CPR training, as well as "
        "attend croo- and leader-specific trainings. I understand that if I "
        "do not meet these requirements, I will not be able to volunteer for "
        "Trips.",
        default=False,
<<<<<<< HEAD
        validators=[validate_condition_true],
=======
>>>>>>> 06ec759a
    )
    spring_training_ok = models.BooleanField(
        "I can attend trainings during the spring term.", default=False
    )
    summer_training_ok = models.BooleanField(
        "I can attend trainings during the summer term.", default=False
    )

    def clean(self):
        """
        Only allow Croo/Trip assignments if status == LEADER,CROO
        """
        if self.trip_assignment and self.status != self.LEADER:
            msg = (
                "Volunteer %s with status %s cannot also lead a trip. "
                "Change status to %s or remove Trip assignment"
            )
            raise ValidationError(msg % (self, self.status, self.LEADER))

        if self.croo_assignment and self.status != self.CROO:
            msg = (
                "Volunteer %s with status %s cannot also be on a Croo. "
                "Change status to %s or remove Croo assignment"
            )
            raise ValidationError(msg % (self, self.status, self.CROO))

    @property
    def name(self):
        return self.applicant.name

    @property
    def lastname(self):
        return self.name.split()[-1]

    def required_questions_answered(self, type):
        """
        Returns True if all the required dynamic questions are answered, for
        the given type of question.
        """
        types = [Question.ALL, type]

        q_ids = set(q.id for q in self.required_questions if q.type in types)

        for answer in self.answer_set.all():
            if answer.answer:  # "" is not an answer
                try:
                    q_ids.remove(answer.question_id)
                except KeyError:
                    pass

        return len(q_ids) == 0

    @cached_property
    def required_questions(self):
        """
        Used to cache this year's questions so that large querysets can be
        preloaded to improve efficiency.

        This can be preloaded on a queryset using ``qs.with_required_questions``
        """
        return list(Question.objects.required(self.trips_year))

    # TODO: move this to answers templatetag?
    @cached_property
    def all_answers(self):
        return self.answer_set.all().select_related('question')

    @property
    def leader_application_complete(self):
        """
        A leader application is complete if all questions are answered
        and the applicant has indicated that they want to be a leader.
        """
        return self.leader_willing and self.required_questions_answered(Question.LEADER)

    @property
    def croo_application_complete(self):
        """
        A croo application is complete if all questions are answered
        and the applicant has indicated that they want to be on a croo.
        """
        return self.croo_willing and self.required_questions_answered(Question.CROO)

    def answer_question(self, question, text):
        """
        Utility function to answer a question; mainly used for testing.
        """
        return Answer.objects.create(application=self, question=question, answer=text)

    def get_preferred_trips(self):
        return self.leader_supplement.get_preferred_trips()

    def get_available_trips(self):
        return self.leader_supplement.get_available_trips()

    @cached_property
    def _average_scores(self):
        return self.scores.aggregate(
            models.Avg('leader_score__value'), models.Avg('croo_score__value')
        )

    def average_leader_score(self):
        """Average leader score."""
        return self._average_scores['leader_score__value__avg']

    def average_croo_score(self):
        """Average croo score."""
        return self._average_scores['croo_score__value__avg']

    def first_aid_certifications_str(self):
        """Return a string of the volunteer's medical certifications.

        This provides a common access point to the free-form text medical
        certifications (prior to 2018), and the new foreign-key based info.
        """
        data = [
            '{}\n\n{}'.format(
                self.medical_certifications, self.medical_experience
            ).strip()
        ] + [str(cert) for cert in self.first_aid_certifications.all()]

        return '\n'.join(filter(None, data))

    @property
    def first_aid_complete(self):
        return Volunteer.objects.first_aid_complete().filter(pk=self.pk).exists()

    def within_deadline_extension(self):
        """
        Return True if the extended deadline has not passed.
        """
        return Volunteer.objects.filter(pk=self.pk).within_deadline_extension().exists()

    def __str__(self):
        return self.name


LEADER_SECTION_CHOICES = (
    (PREFER, 'prefer'),
    (AVAILABLE, 'available'),
    (NOT_AVAILABLE, 'not available'),
)

LEADER_TRIPTYPE_CHOICES = LEADER_SECTION_CHOICES


class LeaderSectionChoice(models.Model):
    class Meta:
        unique_together = ('application', 'section')

    application = models.ForeignKey('LeaderSupplement', on_delete=models.CASCADE)
    section = models.ForeignKey(Section, on_delete=models.CASCADE)
    preference = models.CharField(
        max_length=20, choices=LEADER_SECTION_CHOICES, default=NOT_AVAILABLE
    )

    def __str__(self):
        return "{}: {}".format(self.section, self.preference)


class LeaderTripTypeChoice(models.Model):
    class Meta:
        unique_together = ('application', 'triptype')

    application = models.ForeignKey('LeaderSupplement', on_delete=models.CASCADE)
    triptype = models.ForeignKey(TripType, on_delete=models.CASCADE)
    preference = models.CharField(
        max_length=20, choices=LEADER_TRIPTYPE_CHOICES, default=NOT_AVAILABLE
    )

    def __str__(self):
        return "{}: {}".format(self.triptype, self.preference)


class LeaderSupplement(DatabaseModel):
    """
    Leader application answers
    """

    section_choice = models.ManyToManyField(Section, through=LeaderSectionChoice)
    triptype_choice = models.ManyToManyField(TripType, through=LeaderTripTypeChoice)

    application = models.OneToOneField(
        Volunteer,
        editable=False,
        related_name='leader_supplement',
        on_delete=models.PROTECT,
    )

    # Deprecated leader application
    _old_document = models.FileField(
        'leader application answers', blank=True, db_index=True
    )

    @property
    def deprecated_document(self):
        return self._old_document

    # ------- availibilty and experience --------

    section_availability = models.TextField(
        'First-year students who plan to attend pre-orientation programs or are '
        'transfer/exchange students will be placed on particular sections, as '
        'indicated above. If you would like to lead a trip on a section with '
        'these students, please indicate your preference here.',
        blank=True,
    )

    availability = models.TextField(
        "Looking at the Trips descriptions, please feel free to use this "
        "space to address any concerns or explain your availability. "
        "If applicable, please also elaborate on any particular trips or "
        "activities that you absolutely CANNOT participate in. All "
        "information in this application will remain confidential.",
        blank=True,
    )

    relevant_experience = models.TextField(
        'WITHOUT repeating anything you have already told us, please describe '
        'your level of expertise and any previous experience that you could '
        'bring to each trip type that you selected (e.g. lifeguard training, '
        'yoga experience, meditation experience, fishing experience, '
        'photography class, Walden enthusiast, etc).',
        blank=True,
    )
    co_leader = models.TextField(
        'Please describe the qualities you would seek in an ideal co-leader. '
        'Be candid so we can best pair you.',
        blank=True,
    )

    class_2_3_paddler = YesNoField('Can you comfortably paddle Class II/III rapids?')
    ledyard_level_1 = YesNoField(
        'Are you a Level I Ledyard whitewater kayaking leader or anticipate '
        'becoming one before the fall term?'
    )
    ledyard_level_2 = YesNoField(
        'Are you a Level II Ledyard whitewater kayaking leader or anticipate '
        'becoming one before the fall term?'
    )
    paddling_experience = models.TextField(
        'Please describe any kayaking or canoeing experience you have.', blank=True
    )
    climbing_course = YesNoField(
        'Have you taken a DOC-sponsored top rope course/anchor building '
        'course, or do you plan to take one before fall term?'
    )
    dmc_leader = YesNoField(
        'Are you a Dartmouth Mountaineering Club leader or will you become '
        'one before the fall term?'
    )
    climbing_experience = models.TextField(
        'Please describe any climbing experience you have.', blank=True
    )
    dmbc_leader = YesNoField(
        'Are you a leader in the Mountain Biking Club or will you become one '
        'before fall term?'
    )
    biking_experience = models.TextField(
        'Please describe any mountain biking experience you have.', blank=True
    )
    bike_maintenance_experience = models.TextField(
        'Please describe any experience you have with bike maintenance.', blank=True
    )
    cnt_leader = YesNoField(
        'Are you a Cabin and Trail leader or will you become one before the '
        'fall term?'
    )
    hiking_experience = models.TextField(
        'Please describe any hiking experience you have.', blank=True
    )

    def set_section_preference(self, section, preference):
        """Set the applicant's preference for a section."""
        LeaderSectionChoice.objects.create(
            application=self, section=section, preference=preference
        )

    def set_triptype_preference(self, triptype, preference):
        """Set the applicant's preference for a triptype."""
        LeaderTripTypeChoice.objects.create(
            application=self, triptype=triptype, preference=preference
        )

    def sections_by_preference(self, preference):
        qs = (
            self.leadersectionchoice_set.filter(preference=preference)
            .order_by('section')
            .select_related('section')
        )
        return [x.section for x in qs]

    def new_preferred_sections(self):
        return self.sections_by_preference(PREFER)

    def new_available_sections(self):
        return self.sections_by_preference(AVAILABLE)

    def triptypes_by_preference(self, preference):
        qs = (
            self.leadertriptypechoice_set.filter(preference=preference)
            .order_by('triptype')
            .select_related('triptype')
        )
        return [x.triptype for x in qs]

    def new_preferred_triptypes(self):
        return self.triptypes_by_preference(PREFER)

    def new_available_triptypes(self):
        return self.triptypes_by_preference(AVAILABLE)

    def get_preferred_trips(self):
        """
        All trips which this applicant prefers to lead
        """
        return Trip.objects.filter(trips_year=self.trips_year).filter(
            Q(section__in=self.new_preferred_sections())
            & Q(template__triptype__in=self.new_preferred_triptypes())
        )

    def get_available_trips(self):
        """
        Return all Trips which this leader is available to lead.

        Contains all permutations of available and preferred sections and
        trips types, excluding the results of ``get_preferred_trips``.
        """
        return (
            Trip.objects.filter(trips_year=self.trips_year)
            .filter(
                Q(section__in=self.new_preferred_sections())
                | Q(section__in=self.new_available_sections()),
                Q(template__triptype__in=self.new_preferred_triptypes())
                | Q(template__triptype__in=self.new_available_triptypes()),
            )
            .exclude(id__in=self.get_preferred_trips().all())
        )

    def get_absolute_url(self):
        return self.application.get_absolute_url()

    def __str__(self):
        return str(self.application)


class CrooSupplement(DatabaseModel):
    """
    Croo application answers
    """

    application = models.OneToOneField(
        Volunteer,
        editable=False,
        related_name='croo_supplement',
        on_delete=models.PROTECT,
    )

    # Deprecated croo application
    _old_document = models.FileField('Croo Application Answers', blank=True)

    @property
    def deprecated_document(self):
        return self._old_document

    # --- driving ------
    licensed = NullYesNoField("Do you have a valid driver's license?")
    college_certified = NullYesNoField("Are you a college-certified driver?")
    sprinter_certified = NullYesNoField("Are you sprinter van certified?")
    microbus_certified = NullYesNoField("Are you microbus certified?")
    can_get_certified = NullYesNoField(
        "If you are not certified, are you able to go through the "
        "College’s sprinter van & mini-bus driver certification process "
        "this spring or summer term?"
    )

    # --- croo positions ------
    safety_lead_willing = models.BooleanField(
        'Yes, I am willing to be a Safety Lead', default=False
    )
    kitchen_lead_willing = models.BooleanField(
        'Yes, I am willing to be a Kitchen Magician', default=False
    )
    kitchen_lead_qualifications = models.TextField(
        "If you are willing to be a Kitchen Magician, please briefly "
        "describe your qualifications for the position",
        help_text=(
            "(e.g. on Moosilauke Lodge crew spring 2014, experience "
            "working in industrial kitchens, experience preparing and "
            "organizing food for large groups)"
        ),
        blank=True,
    )

    def get_absolute_url(self):
        return self.application.get_absolute_url()

    def __str__(self):
        return str(self.application)


class Score(DatabaseModel):
    """
    A score for a volunteer application.

    Note: this is a new model added in 2017 to replace LeaderApplicationGrade
    and CrooApplicationGrade which were used for split leader/croo applications.
    """

    class Meta:
        unique_together = ['grader', 'application']
        ordering = ['created_at']

<<<<<<< HEAD
    SCORE_CHOICES = (
        (
            1,
            "1 -- Bad application -- I really don't want this person to be a "
            "volunteer and I have serious concerns",
        ),
        (1.5, "1.5"),
        (
            2,
            "2 -- Poor application -- I have some concerns about this person "
            "being a Trips volunteer",
        ),
        (2.5, "2.5"),
        (
            3,
            "3 -- Fine application -- This person might work well as a "
            "volunteer but I have some questions",
        ),
        (3.5, "3.5"),
        (
            4,
            "4 -- Good application -- I would consider this person to be a "
            "volunteer but I wouldn't be heartbroken if they were not "
            "selected",
        ),
        (4.5, "4.5"),
        (
            5,
            "5 -- Great application -- I think this person would be a "
            "fantastic volunteer",
        ),
    )

=======
>>>>>>> 06ec759a
    grader = models.ForeignKey(
        'Grader', editable=False, related_name='scores', on_delete=models.PROTECT
    )
    application = models.ForeignKey(
        Volunteer, editable=False, related_name='scores', on_delete=models.PROTECT
    )

    created_at = models.DateTimeField(default=timezone.now, editable=False)

    # We save this as a field instead of referencing grader.permissions
    # so that we can remember this info even after permissions change.
    croo_head = models.BooleanField(
        'was the score created by a croo head?', default=False, editable=False
    )

    leader_score = models.ForeignKey(
        'ScoreValue',
        blank=True,
        null=True,
        on_delete=models.PROTECT,
        related_name='leader_scores',
    )

    croo_score = models.ForeignKey(
        'ScoreValue',
        blank=True,
        null=True,
        on_delete=models.PROTECT,
        related_name='croo_scores',
    )

    comments = models.ManyToManyField('ScoreQuestion', through='ScoreComment')

    general = models.TextField(
        "Given the notes you made above, please explain the holistic score "
        "that you assigned. If applicable, please note if the applicant is "
        "better qualified to be a trip leader or crooling, and please note "
        "any identities."
    )

    objects = ScoreQuerySet.as_manager()

    def clean(self):
        if self.application.leader_application_complete and self.leader_score is None:
            raise ValidationError(
                {'leader_score': 'Score is required for leader applications'}
            )

        if self.application.croo_application_complete and self.croo_score is None:
            raise ValidationError(
                {'croo_score': 'Score is required for croo applications'}
            )

    def save(self, **kwargs):
        """
        Set croo_head.
        """
        if self.pk is None:
            self.croo_head = self.grader.is_croo_head

        return super().save(**kwargs)

    def add_comment(self, score_question, comment):
        """
        Add a comment to a specific answer.
        """
        return ScoreComment.objects.create(
            score=self, score_question=score_question, comment=comment
        )


class ScoreValue(DatabaseModel):
    """
    The value assigned to leader and croo scores.

    These have changed over the years, hence the FK instead of static
    choices.
    """

    class Meta:
        ordering = ['value']
        unique_together = ['value', 'trips_year']

    value = models.DecimalField(max_digits=2, decimal_places=1)
    description = models.CharField(max_length=512, blank=True)

    def __str__(self):
        return str(self.value)

    def verbose_str(self):
        if self.description:
            return "{} -- {}".format(self.value, self.description)
        return str(self)


class ScoreQuestion(DatabaseModel):
    """
    A question for graders to answer while scoring.
    """

    class Meta:
        ordering = ['order']

    question = models.TextField()
    order = models.PositiveSmallIntegerField()

    def __str__(self):
        return self.question


class ScoreComment(models.Model):
    """
    A grader's comment on a specific answer.

    This is a M2M through model between Score and ScoreQuestion.
    """

    score = models.ForeignKey(Score, on_delete=models.CASCADE)
    score_question = models.ForeignKey(ScoreQuestion, on_delete=models.PROTECT)
    comment = models.TextField(blank=True)

    class Meta:
        ordering = ['score_question']
        unique_together = ['score', 'score_question']

    def __str__(self):
        return self.comment


class Skip(DatabaseModel):
    """
    Marks an application as skipped.

    If a grader skips an application they will not be shown the application
    again.
    """

    class Meta:
        unique_together = ['grader', 'application']
        ordering = ['created_at']

    grader = models.ForeignKey('Grader', editable=False, on_delete=models.CASCADE)
    application = models.ForeignKey(
        Volunteer, editable=False, related_name='skips', on_delete=models.CASCADE
    )

    created_at = models.DateTimeField(default=timezone.now, editable=False)


class ScoreClaim(DatabaseModel):
    """
    Marks an application as claimed to score by a grader.

    Once a claim exists on an application, the grader has X amount of time
    to finish scoring it before another grader will be given a chance.
    """

    #: The period of time to claim this score
    HOLD_DURATION = timedelta(hours=2)

    class Meta:
        ordering = ['claimed_at']
        unique_together = ['grader', 'application']

    grader = models.ForeignKey(
        'Grader', editable=False, related_name='score_claims', on_delete=models.CASCADE
    )
    application = models.ForeignKey(
        Volunteer, editable=False, related_name='score_claims', on_delete=models.CASCADE
    )
    croo_head = models.BooleanField(
        'is the grader a croo head?', default=False, editable=False
    )
    claimed_at = models.DateTimeField(default=timezone.now, editable=False)

    objects = ScoreClaimQuerySet.as_manager()

    @property
    def expires_at(self):
        return self.claimed_at + self.HOLD_DURATION

    def time_left(self):
        """
        How many seconds are left until this claim expires?
        """
        return (self.expires_at - timezone.now()).total_seconds()

    def save(self, **kwargs):
        """
        Set croo_head.
        """
        if self.pk is None:
            self.croo_head = self.grader.is_croo_head

        return super().save(**kwargs)


class Grader(DartmouthUser):
    """
    Proxy model for the basic user class.

    This provides a convenient place to stick logic related to individual
    graders.
    """

    class Meta:
        proxy = True

    objects = GraderManager()

    @cached_property
    def is_croo_head(self):
        return self.has_perm('permissions.can_score_as_croo_head')

    def add_score(self, application, leader_score=None, croo_score=None, **kwargs):
        """
        Add a Score by `user` to the application.
        """
        return Score.objects.create(
            trips_year=application.trips_year,
            application=application,
            grader=self,
            leader_score=leader_score,
            croo_score=croo_score,
            **kwargs
        )

    def skip(self, application):
        """
        Skip this application in scoring.
        """
        # Use get_or_create to handle the occasional double-post
        return Skip.objects.get_or_create(
            trips_year=application.trips_year, application=application, grader=self
        )

    def claim_score(self, application):
        """
        Claim a score for scoring, updating the timestamp of the claim if
        it already exists.
        """
        claim, _ = ScoreClaim.objects.update_or_create(
            grader=self,
            application=application,
            trips_year=application.trips_year,
            defaults={'claimed_at': timezone.now()},
        )
        return claim

    def current_claim(self):
        """
        The current claim is an application that has a claim, and which the
        grader has not yet scored.

        Note, because of the behavior of claim_next_to_score it is possibe
        for a grader to have more than one active claim at a time.
        """
        return self.score_claims.active().first()

    def active_claim(self, application):
        """
        Return the active claim that the grader currently holds for this
        application, if it exists; otherwise return None.
        """
        return self.score_claims.active().filter(application=application).first()

    def scores_for_year(self, trips_year):
        return self.scores.filter(trips_year=trips_year)

    def score_count(self, trips_year):
        return self.scores_for_year(trips_year).count()

    def avg_leader_score(self, trips_year):
        return self.scores_for_year(trips_year).aggregate(Avg('leader_score__value'))[
            'leader_score__value__avg'
        ]

    def avg_croo_score(self, trips_year):
        return self.scores_for_year(trips_year).aggregate(Avg('croo_score__value'))[
            'croo_score__value__avg'
        ]

    def claim_next_to_score(self):
        """
        Find the next available application to score, and claim it.

        Note that there is a race condition here. In the case of duplicated
        POST requests, it is possible for a grader to get two active claims
        for different applications.
        """
        claim = self.current_claim()
        if claim is not None:
            # Update the claim time - this is for the case in which a grader
            # leaves the page, waits a while, then returns to grading,
            # receives the same application, but only has a few minutes
            # left to finish grading.
            self.claim_score(claim.application)
            return claim.application

        application = self.next_to_score()

        if application is None:
            return None

        self.claim_score(application)
        return application

    def next_to_score(self):
        """
        Return the next application for ``grader`` to score.

        This is an application which meets the following conditions:

        * is for the current trips_year
        * is complete
        * is PENDING
        * does not have an active deadline extension
        * has not already been graded by this user
        * has not been skipped by this user
        * has been graded fewer than NUM_SCORES times

        Furthermore:
        * If the grader is a croo captain, prefer croo grades until each app
          has at least one score from a croo head.
        * Applications with fewer scores are prioritized.
        * Applications claims are included when counting scores for the
          application.
        """
        trips_year = TripsYear.objects.current()

        croo_app_pks = pks(Volunteer.objects.croo_applications(trips_year))

        NUM_SCORES = Volunteer.NUM_SCORES

        active_claims = (
            ScoreClaim.objects.active().filter(application=OuterRef('pk')).values('pk')
        )

        active_croo_head_claims = active_claims.filter(croo_head=True)

        qs = (
            Volunteer.objects.leader_or_croo_applications(trips_year=trips_year)
            .exclude(pk__in=pks(Volunteer.objects.within_deadline_extension()))
            .filter(status=Volunteer.PENDING)
            .exclude(scores__grader=self)
            .exclude(skips__grader=self)
            .annotate(Count('scores'))
            .annotate(active_claims_count=Count(Subquery(active_claims)))
            .annotate(scores_and_claims=F('scores__count') + F('active_claims_count'))
            .filter(scores_and_claims__lt=NUM_SCORES)
            .annotate(
                croo_head_scores_count=Count('pk', filter=Q(scores__croo_head=True)),
                croo_head_claims_count=Count(Subquery(active_croo_head_claims)),
                needs_croo_score=TrueIf(
                    pk__in=croo_app_pks,
                    croo_head_scores_count=0,
                    croo_head_claims_count=0,
                ),
            )
        )

        # Croo head: try and pick a croo app which needs a croo head score
        if self.is_croo_head:
            needs_croo_head_score = qs.filter(needs_croo_score=True)
            if needs_croo_head_score.exists():
                qs = needs_croo_head_score

        # Otherwise, reserve one score on each app for a croo head
        else:
            qs = qs.filter(
                scores_and_claims__lt=Case(
                    When(needs_croo_score=True, then=V(NUM_SCORES - 1)),
                    default=V(NUM_SCORES),
                    output_field=models.IntegerField(),
                )
            )

        # Pick an app with least scores and claims
        qs = qs.filter(
            scores_and_claims=qs.aggregate(fewest=Min('scores_and_claims'))['fewest']
        )

        if not qs.exists():
            return None

        # Manually choose random element because .order_by('?') is buggy
        # See https://code.djangoproject.com/ticket/26390
        return random.choice(qs)<|MERGE_RESOLUTION|>--- conflicted
+++ resolved
@@ -339,17 +339,10 @@
     safety_lead = models.BooleanField(default=False)  # TODO: remove?
 
     # ----- general information, not shown to graders ------
-<<<<<<< HEAD
-    class_year = ClassYearField()
-    gender = models.CharField(max_length=25)
-    race_ethnicity = models.CharField('Race/Ethnicity', max_length=255, blank=True)
-    hinman_box = models.CharField(max_length=10)
-=======
     class_year = ClassYearField(blank=True, null=True)
     gender = models.CharField(max_length=25, blank=True)
     race_ethnicity = models.CharField('Race/Ethnicity', max_length=255, blank=True)
     hinman_box = models.CharField(max_length=10, blank=True)
->>>>>>> 06ec759a
     phone = models.CharField('cell phone number', blank=True, max_length=255)
     summer_address = models.CharField(
         blank=True,
@@ -358,12 +351,9 @@
             'Tell us your home address if you are not yet sure of your summer '
             'address.'
         ),
-<<<<<<< HEAD
-=======
     )
     tshirt_size = models.CharField(
         max_length=3, choices=TSHIRT_SIZE_CHOICES, blank=True
->>>>>>> 06ec759a
     )
 
     # TODO: migrate this data to the new gear app
@@ -466,20 +456,12 @@
         "confidentiality of this information, except as is required by "
         "medical or legal concerns",
         default=False,
-<<<<<<< HEAD
-        validators=[validate_condition_true],
-=======
->>>>>>> 06ec759a
     )
     in_goodstanding_with_college = models.BooleanField(
         "By applying to volunteer for Trips, I acknowledge that I am in good "
         "standing with the College. This will be verified by DOC Trips "
         "through the Undergraduate Dean’s Office.",
         default=False,
-<<<<<<< HEAD
-        validators=[validate_condition_true],
-=======
->>>>>>> 06ec759a
     )
     trainings = models.BooleanField(
         "I understand that if I am accepted as a Trips volunteer "
@@ -488,10 +470,6 @@
         "do not meet these requirements, I will not be able to volunteer for "
         "Trips.",
         default=False,
-<<<<<<< HEAD
-        validators=[validate_condition_true],
-=======
->>>>>>> 06ec759a
     )
     spring_training_ok = models.BooleanField(
         "I can attend trainings during the spring term.", default=False
@@ -905,42 +883,6 @@
         unique_together = ['grader', 'application']
         ordering = ['created_at']
 
-<<<<<<< HEAD
-    SCORE_CHOICES = (
-        (
-            1,
-            "1 -- Bad application -- I really don't want this person to be a "
-            "volunteer and I have serious concerns",
-        ),
-        (1.5, "1.5"),
-        (
-            2,
-            "2 -- Poor application -- I have some concerns about this person "
-            "being a Trips volunteer",
-        ),
-        (2.5, "2.5"),
-        (
-            3,
-            "3 -- Fine application -- This person might work well as a "
-            "volunteer but I have some questions",
-        ),
-        (3.5, "3.5"),
-        (
-            4,
-            "4 -- Good application -- I would consider this person to be a "
-            "volunteer but I wouldn't be heartbroken if they were not "
-            "selected",
-        ),
-        (4.5, "4.5"),
-        (
-            5,
-            "5 -- Great application -- I think this person would be a "
-            "fantastic volunteer",
-        ),
-    )
-
-=======
->>>>>>> 06ec759a
     grader = models.ForeignKey(
         'Grader', editable=False, related_name='scores', on_delete=models.PROTECT
     )

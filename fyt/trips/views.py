--- conflicted
+++ resolved
@@ -16,11 +16,7 @@
     SectionForm,
     TripTemplateDescriptionForm,
     TripTemplateForm,
-<<<<<<< HEAD
-    TripTemplateDescriptionForm,
-=======
     TrippeeAssignmentForm,
->>>>>>> 06ec759a
 )
 from .models import (
     NUM_BAGELS_REGULAR,
